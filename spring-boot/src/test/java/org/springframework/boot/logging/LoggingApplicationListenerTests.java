/*
 * Copyright 2012-2015 the original author or authors.
 *
 * Licensed under the Apache License, Version 2.0 (the "License");
 * you may not use this file except in compliance with the License.
 * You may obtain a copy of the License at
 *
 *      http://www.apache.org/licenses/LICENSE-2.0
 *
 * Unless required by applicable law or agreed to in writing, software
 * distributed under the License is distributed on an "AS IS" BASIS,
 * WITHOUT WARRANTIES OR CONDITIONS OF ANY KIND, either express or implied.
 * See the License for the specific language governing permissions and
 * limitations under the License.
 */

package org.springframework.boot.logging;

import java.io.File;
import java.io.IOException;
import java.util.concurrent.CountDownLatch;
import java.util.concurrent.TimeUnit;
import java.util.logging.Handler;
import java.util.logging.LogManager;
import java.util.logging.Logger;

import org.apache.commons.logging.Log;
import org.apache.commons.logging.LogFactory;
import org.apache.commons.logging.impl.SLF4JLogFactory;
import org.junit.After;
import org.junit.Before;
import org.junit.Rule;
import org.junit.Test;
import org.junit.rules.ExpectedException;
import org.junit.rules.TemporaryFolder;
import org.slf4j.bridge.SLF4JBridgeHandler;

import org.springframework.boot.SpringApplication;
import org.springframework.boot.context.event.ApplicationStartedEvent;
import org.springframework.boot.logging.java.JavaLoggingSystem;
import org.springframework.boot.test.EnvironmentTestUtils;
import org.springframework.boot.test.OutputCapture;
import org.springframework.context.event.ContextClosedEvent;
import org.springframework.context.support.GenericApplicationContext;
import org.springframework.test.util.ReflectionTestUtils;

import static org.hamcrest.Matchers.containsString;
import static org.hamcrest.Matchers.is;
import static org.hamcrest.Matchers.not;
import static org.hamcrest.Matchers.nullValue;
import static org.junit.Assert.assertFalse;
import static org.junit.Assert.assertThat;
import static org.junit.Assert.assertTrue;

/**
 * Tests for {@link LoggingApplicationListener}.
 *
 * @author Dave Syer
 * @author Phillip Webb
 * @author Andy Wilkinson
 */
public class LoggingApplicationListenerTests {

	private static final String[] NO_ARGS = {};

	@Rule
	public ExpectedException thrown = ExpectedException.none();

	@Rule
	public TemporaryFolder temporaryFolder = new TemporaryFolder();

	@Rule
	public OutputCapture outputCapture = new OutputCapture();

	private final LoggingApplicationListener initializer = new LoggingApplicationListener();

	private final Log logger = new SLF4JLogFactory().getInstance(getClass());

	private final SpringApplication springApplication = new SpringApplication();

	private final GenericApplicationContext context = new GenericApplicationContext();

	@Before
	public void init() throws SecurityException, IOException {
		LogManager.getLogManager().readConfiguration(
				JavaLoggingSystem.class.getResourceAsStream("logging.properties"));
		this.initializer.onApplicationEvent(
				new ApplicationStartedEvent(new SpringApplication(), NO_ARGS));
		new File("target/foo.log").delete();
		new File(tmpDir() + "/spring.log").delete();
	}

	@After
	public void clear() {
		LoggingSystem.get(getClass().getClassLoader()).cleanUp();
		System.clearProperty(LoggingSystem.class.getName());
		System.clearProperty("LOG_FILE");
		System.clearProperty("LOG_PATH");
		System.clearProperty("PID");
<<<<<<< HEAD
		System.clearProperty("LOG_EXCEPTION_CONVERSION_WORD");
=======
		System.clearProperty(LoggingSystem.SYSTEM_PROPERTY);
>>>>>>> 00b668b2
		if (this.context != null) {
			this.context.close();
		}
	}

	private String tmpDir() {
		String path = this.context.getEnvironment()
				.resolvePlaceholders("${java.io.tmpdir}");
		path = path.replace("\\", "/");
		if (path.endsWith("/")) {
			path = path.substring(0, path.length() - 1);
		}
		return path;
	}

	@Test
	public void baseConfigLocation() {
		this.initializer.initialize(this.context.getEnvironment(),
				this.context.getClassLoader());
		this.outputCapture.expect(containsString("Hello world"));
		this.outputCapture.expect(not(containsString("???")));
		this.outputCapture.expect(containsString("[junit-"));
		this.logger.info("Hello world", new RuntimeException("Expected"));
		assertFalse(new File(tmpDir() + "/spring.log").exists());
	}

	@Test
	public void overrideConfigLocation() {
		EnvironmentTestUtils.addEnvironment(this.context,
				"logging.config: classpath:logback-nondefault.xml");
		this.initializer.initialize(this.context.getEnvironment(),
				this.context.getClassLoader());
		this.logger.info("Hello world");
		String output = this.outputCapture.toString().trim();
		assertTrue("Wrong output:\n" + output, output.contains("Hello world"));
		assertFalse("Wrong output:\n" + output, output.contains("???"));
		assertTrue("Wrong output:\n" + output,
				output.startsWith("LOG_FILE_IS_UNDEFINED"));
		assertTrue("Wrong output:\n" + output, output.endsWith("BOOTBOOT"));
	}

	@Test
	public void overrideConfigDoesNotExist() throws Exception {
		EnvironmentTestUtils.addEnvironment(this.context,
				"logging.config: doesnotexist.xml");
		this.thrown.expect(IllegalStateException.class);
		this.outputCapture.expect(containsString(
				"Logging system failed to initialize using configuration from 'doesnotexist.xml'"));
		this.initializer.initialize(this.context.getEnvironment(),
				this.context.getClassLoader());
	}

	@Test
	public void azureDefaultLoggingConfigDoesNotCauseAFailure() throws Exception {
		EnvironmentTestUtils.addEnvironment(this.context,
				"logging.config: -Djava.util.logging.config.file=\"d:\\home\\site\\wwwroot\\bin\\apache-tomcat-7.0.52\\conf\\logging.properties\"");
		this.initializer.initialize(this.context.getEnvironment(),
				this.context.getClassLoader());
		this.logger.info("Hello world");
		String output = this.outputCapture.toString().trim();
		assertTrue("Wrong output:\n" + output, output.contains("Hello world"));
		assertFalse("Wrong output:\n" + output, output.contains("???"));
		assertFalse(new File(tmpDir() + "/spring.log").exists());
	}

	@Test
	public void overrideConfigBroken() throws Exception {
		EnvironmentTestUtils.addEnvironment(this.context,
				"logging.config: classpath:logback-broken.xml");
		this.thrown.expect(IllegalStateException.class);
		this.outputCapture.expect(containsString(
				"Logging system failed to initialize using configuration from 'classpath:logback-broken.xml'"));
		this.outputCapture.expect(containsString("ConsolAppender"));
		this.initializer.initialize(this.context.getEnvironment(),
				this.context.getClassLoader());
	}

	@Test
	public void addLogFileProperty() {
		EnvironmentTestUtils.addEnvironment(this.context,
				"logging.config: classpath:logback-nondefault.xml",
				"logging.file: target/foo.log");
		this.initializer.initialize(this.context.getEnvironment(),
				this.context.getClassLoader());
		Log logger = LogFactory.getLog(LoggingApplicationListenerTests.class);
		logger.info("Hello world");
		String output = this.outputCapture.toString().trim();
		assertTrue("Wrong output:\n" + output, output.startsWith("target/foo.log"));
	}

	@Test
	public void addLogFilePropertyWithDefault() {
		assertFalse(new File("target/foo.log").exists());
		EnvironmentTestUtils.addEnvironment(this.context, "logging.file: target/foo.log");
		this.initializer.initialize(this.context.getEnvironment(),
				this.context.getClassLoader());
		Log logger = LogFactory.getLog(LoggingApplicationListenerTests.class);
		logger.info("Hello world");
		assertTrue(new File("target/foo.log").exists());
	}

	@Test
	public void addLogPathProperty() {
		EnvironmentTestUtils.addEnvironment(this.context,
				"logging.config: classpath:logback-nondefault.xml",
				"logging.path: target/foo/");
		this.initializer.initialize(this.context.getEnvironment(),
				this.context.getClassLoader());
		Log logger = LogFactory.getLog(LoggingApplicationListenerTests.class);
		logger.info("Hello world");
		String output = this.outputCapture.toString().trim();
		assertTrue("Wrong output:\n" + output,
				output.startsWith("target/foo/spring.log"));
	}

	@Test
	public void parseDebugArg() throws Exception {
		EnvironmentTestUtils.addEnvironment(this.context, "debug");
		this.initializer.initialize(this.context.getEnvironment(),
				this.context.getClassLoader());
		this.logger.debug("testatdebug");
		this.logger.trace("testattrace");
		assertThat(this.outputCapture.toString(), containsString("testatdebug"));
		assertThat(this.outputCapture.toString(), not(containsString("testattrace")));
	}

	@Test
	public void parseTraceArg() throws Exception {
		EnvironmentTestUtils.addEnvironment(this.context, "trace");
		this.initializer.initialize(this.context.getEnvironment(),
				this.context.getClassLoader());
		this.logger.debug("testatdebug");
		this.logger.trace("testattrace");
		assertThat(this.outputCapture.toString(), containsString("testatdebug"));
		assertThat(this.outputCapture.toString(), containsString("testattrace"));
	}

	@Test
	public void parseLevels() throws Exception {
		EnvironmentTestUtils.addEnvironment(this.context,
				"logging.level.org.springframework.boot=TRACE");
		this.initializer.initialize(this.context.getEnvironment(),
				this.context.getClassLoader());
		this.logger.debug("testatdebug");
		this.logger.trace("testattrace");
		assertThat(this.outputCapture.toString(), containsString("testatdebug"));
		assertThat(this.outputCapture.toString(), containsString("testattrace"));
	}

	@Test
	public void parseLevelsCaseInsensitive() throws Exception {
		EnvironmentTestUtils.addEnvironment(this.context,
				"logging.level.org.springframework.boot=TrAcE");
		this.initializer.initialize(this.context.getEnvironment(),
				this.context.getClassLoader());
		this.logger.debug("testatdebug");
		this.logger.trace("testattrace");
		assertThat(this.outputCapture.toString(), containsString("testatdebug"));
		assertThat(this.outputCapture.toString(), containsString("testattrace"));
	}

	@Test
	public void parseLevelsWithPlaceholder() throws Exception {
		EnvironmentTestUtils.addEnvironment(this.context, "foo=TRACE",
				"logging.level.org.springframework.boot=${foo}");
		this.initializer.initialize(this.context.getEnvironment(),
				this.context.getClassLoader());
		this.logger.debug("testatdebug");
		this.logger.trace("testattrace");
		assertThat(this.outputCapture.toString(), containsString("testatdebug"));
		assertThat(this.outputCapture.toString(), containsString("testattrace"));
	}

	@Test
	public void parseLevelsFails() throws Exception {
		EnvironmentTestUtils.addEnvironment(this.context,
				"logging.level.org.springframework.boot=GARBAGE");
		this.initializer.initialize(this.context.getEnvironment(),
				this.context.getClassLoader());
		this.logger.debug("testatdebug");
		assertThat(this.outputCapture.toString(), not(containsString("testatdebug")));
		assertThat(this.outputCapture.toString(),
				containsString("Cannot set level: GARBAGE"));
	}

	@Test
	public void parseLevelsNone() throws Exception {
		EnvironmentTestUtils.addEnvironment(this.context,
				"logging.level.org.springframework.boot=OFF");
		this.initializer.initialize(this.context.getEnvironment(),
				this.context.getClassLoader());
		this.logger.debug("testatdebug");
		this.logger.fatal("testatfatal");
		assertThat(this.outputCapture.toString(), not(containsString("testatdebug")));
		assertThat(this.outputCapture.toString(), not(containsString("testatfatal")));
	}

	@Test
	public void parseLevelsMapsFalseToOff() throws Exception {
		EnvironmentTestUtils.addEnvironment(this.context,
				"logging.level.org.springframework.boot=false");
		this.initializer.initialize(this.context.getEnvironment(),
				this.context.getClassLoader());
		this.logger.debug("testatdebug");
		this.logger.fatal("testatfatal");
		assertThat(this.outputCapture.toString(), not(containsString("testatdebug")));
		assertThat(this.outputCapture.toString(), not(containsString("testatfatal")));
	}

	@Test
	public void parseArgsDisabled() throws Exception {
		this.initializer.setParseArgs(false);
		EnvironmentTestUtils.addEnvironment(this.context, "debug");
		this.initializer.initialize(this.context.getEnvironment(),
				this.context.getClassLoader());
		this.logger.debug("testatdebug");
		assertThat(this.outputCapture.toString(), not(containsString("testatdebug")));
	}

	@Test
	public void parseArgsDoesntReplace() throws Exception {
		this.initializer.setSpringBootLogging(LogLevel.ERROR);
		this.initializer.setParseArgs(false);
		this.initializer.onApplicationEvent(new ApplicationStartedEvent(
				this.springApplication, new String[] { "--debug" }));
		this.initializer.initialize(this.context.getEnvironment(),
				this.context.getClassLoader());
		this.logger.debug("testatdebug");
		assertThat(this.outputCapture.toString(), not(containsString("testatdebug")));
	}

	@Test
	public void bridgeHandlerLifecycle() throws Exception {
		assertTrue(bridgeHandlerInstalled());
		this.initializer.onApplicationEvent(new ContextClosedEvent(this.context));
		assertFalse(bridgeHandlerInstalled());
	}

	@Test
<<<<<<< HEAD
	public void defaultExceptionConversionWord() throws Exception {
		this.initializer.initialize(this.context.getEnvironment(),
				this.context.getClassLoader());
		this.outputCapture.expect(containsString("Hello world"));
		this.outputCapture.expect(
				not(containsString("Wrapped by: java.lang.RuntimeException: Wrapper")));
		this.logger.info("Hello world",
				new RuntimeException("Wrapper", new RuntimeException("Expected")));
	}

	@Test
	public void overrideExceptionConversionWord() throws Exception {
		EnvironmentTestUtils.addEnvironment(this.context,
				"logging.exceptionConversionWord:%rEx");
		this.initializer.initialize(this.context.getEnvironment(),
				this.context.getClassLoader());
		this.outputCapture.expect(containsString("Hello world"));
		this.outputCapture.expect(
				containsString("Wrapped by: java.lang.RuntimeException: Wrapper"));
		this.logger.info("Hello world",
				new RuntimeException("Wrapper", new RuntimeException("Expected")));
	}

	@Test
	public void shutdownHookIsNotRegisteredByDefault() throws Exception {
		TestLoggingApplicationListener listener = new TestLoggingApplicationListener();
		System.setProperty(LoggingSystem.class.getName(),
				TestShutdownHandlerLoggingSystem.class.getName());
		listener.onApplicationEvent(
				new ApplicationStartedEvent(new SpringApplication(), NO_ARGS));
		listener.initialize(this.context.getEnvironment(), this.context.getClassLoader());
		assertThat(listener.shutdownHook, is(nullValue()));
	}

	@Test
	public void shutdownHookCanBeRegistered() throws Exception {
		TestLoggingApplicationListener listener = new TestLoggingApplicationListener();
		System.setProperty(LoggingSystem.class.getName(),
				TestShutdownHandlerLoggingSystem.class.getName());
		EnvironmentTestUtils.addEnvironment(this.context,
				"logging.register_shutdown_hook:true");
		listener.onApplicationEvent(
				new ApplicationStartedEvent(new SpringApplication(), NO_ARGS));
		listener.initialize(this.context.getEnvironment(), this.context.getClassLoader());
		assertThat(listener.shutdownHook, is(not(nullValue())));
		listener.shutdownHook.start();
		assertThat(TestShutdownHandlerLoggingSystem.shutdownLatch.await(30,
				TimeUnit.SECONDS), is(true));
=======
	public void closingContextCleansUpLoggingSystem() {
		System.setProperty(LoggingSystem.SYSTEM_PROPERTY,
				TestCleanupLoggingSystem.class.getName());
		this.initializer.onApplicationEvent(
				new ApplicationStartedEvent(this.springApplication, new String[0]));
		TestCleanupLoggingSystem loggingSystem = (TestCleanupLoggingSystem) ReflectionTestUtils
				.getField(this.initializer, "loggingSystem");
		assertThat(loggingSystem.cleanedUp, is(false));
		this.initializer.onApplicationEvent(new ContextClosedEvent(this.context));
		assertThat(loggingSystem.cleanedUp, is(true));
	}

	@Test
	public void closingChildContextDoesNotCleanUpLoggingSystem() {
		System.setProperty(LoggingSystem.SYSTEM_PROPERTY,
				TestCleanupLoggingSystem.class.getName());
		this.initializer.onApplicationEvent(
				new ApplicationStartedEvent(this.springApplication, new String[0]));
		TestCleanupLoggingSystem loggingSystem = (TestCleanupLoggingSystem) ReflectionTestUtils
				.getField(this.initializer, "loggingSystem");
		assertThat(loggingSystem.cleanedUp, is(false));
		GenericApplicationContext childContext = new GenericApplicationContext();
		childContext.setParent(this.context);
		this.initializer.onApplicationEvent(new ContextClosedEvent(childContext));
		assertThat(loggingSystem.cleanedUp, is(false));
		this.initializer.onApplicationEvent(new ContextClosedEvent(this.context));
		assertThat(loggingSystem.cleanedUp, is(true));
		childContext.close();
>>>>>>> 00b668b2
	}

	private boolean bridgeHandlerInstalled() {
		Logger rootLogger = LogManager.getLogManager().getLogger("");
		Handler[] handlers = rootLogger.getHandlers();
		for (Handler handler : handlers) {
			if (handler instanceof SLF4JBridgeHandler) {
				return true;
			}
		}
		return false;
	}

<<<<<<< HEAD
	public static class TestShutdownHandlerLoggingSystem extends AbstractLoggingSystem {

		private static CountDownLatch shutdownLatch;

		public TestShutdownHandlerLoggingSystem(ClassLoader classLoader) {
			super(classLoader);
			TestShutdownHandlerLoggingSystem.shutdownLatch = new CountDownLatch(1);
		}

		@Override
		protected String[] getStandardConfigLocations() {
			return new String[] { "foo.bar" };
		}

		@Override
		protected void loadDefaults(LoggingInitializationContext initializationContext,
				LogFile logFile) {
		}

		@Override
		protected void loadConfiguration(
				LoggingInitializationContext initializationContext, String location,
				LogFile logFile) {
		}

		@Override
		public void setLogLevel(String loggerName, LogLevel level) {
=======
	static final class TestCleanupLoggingSystem extends LoggingSystem {

		private boolean cleanedUp = false;

		public TestCleanupLoggingSystem(ClassLoader classLoader) {

		}

		@Override
		public void beforeInitialize() {

		}

		@Override
		public void initialize(String configLocation, LogFile logFile) {
>>>>>>> 00b668b2

		}

		@Override
<<<<<<< HEAD
		public Runnable getShutdownHandler() {
			return new Runnable() {

				@Override
				public void run() {
					TestShutdownHandlerLoggingSystem.shutdownLatch.countDown();
				}

			};
		}

	}

	public static class TestLoggingApplicationListener
			extends LoggingApplicationListener {

		private Thread shutdownHook;

		@Override
		void registerShutdownHook(Thread shutdownHook) {
			this.shutdownHook = shutdownHook;
		}

	}

=======
		public void setLogLevel(String loggerName, LogLevel level) {

		}

		@Override
		public void cleanUp() {
			this.cleanedUp = true;
		}

	}
>>>>>>> 00b668b2
}<|MERGE_RESOLUTION|>--- conflicted
+++ resolved
@@ -97,11 +97,8 @@
 		System.clearProperty("LOG_FILE");
 		System.clearProperty("LOG_PATH");
 		System.clearProperty("PID");
-<<<<<<< HEAD
 		System.clearProperty("LOG_EXCEPTION_CONVERSION_WORD");
-=======
 		System.clearProperty(LoggingSystem.SYSTEM_PROPERTY);
->>>>>>> 00b668b2
 		if (this.context != null) {
 			this.context.close();
 		}
@@ -341,7 +338,6 @@
 	}
 
 	@Test
-<<<<<<< HEAD
 	public void defaultExceptionConversionWord() throws Exception {
 		this.initializer.initialize(this.context.getEnvironment(),
 				this.context.getClassLoader());
@@ -390,7 +386,9 @@
 		listener.shutdownHook.start();
 		assertThat(TestShutdownHandlerLoggingSystem.shutdownLatch.await(30,
 				TimeUnit.SECONDS), is(true));
-=======
+	}
+
+	@Test
 	public void closingContextCleansUpLoggingSystem() {
 		System.setProperty(LoggingSystem.SYSTEM_PROPERTY,
 				TestCleanupLoggingSystem.class.getName());
@@ -419,7 +417,6 @@
 		this.initializer.onApplicationEvent(new ContextClosedEvent(this.context));
 		assertThat(loggingSystem.cleanedUp, is(true));
 		childContext.close();
->>>>>>> 00b668b2
 	}
 
 	private boolean bridgeHandlerInstalled() {
@@ -433,7 +430,6 @@
 		return false;
 	}
 
-<<<<<<< HEAD
 	public static class TestShutdownHandlerLoggingSystem extends AbstractLoggingSystem {
 
 		private static CountDownLatch shutdownLatch;
@@ -461,28 +457,10 @@
 
 		@Override
 		public void setLogLevel(String loggerName, LogLevel level) {
-=======
-	static final class TestCleanupLoggingSystem extends LoggingSystem {
-
-		private boolean cleanedUp = false;
-
-		public TestCleanupLoggingSystem(ClassLoader classLoader) {
-
-		}
-
-		@Override
-		public void beforeInitialize() {
-
-		}
-
-		@Override
-		public void initialize(String configLocation, LogFile logFile) {
->>>>>>> 00b668b2
-
-		}
-
-		@Override
-<<<<<<< HEAD
+
+		}
+
+		@Override
 		public Runnable getShutdownHandler() {
 			return new Runnable() {
 
@@ -508,7 +486,25 @@
 
 	}
 
-=======
+	public static final class TestCleanupLoggingSystem extends LoggingSystem {
+
+		private boolean cleanedUp = false;
+
+		public TestCleanupLoggingSystem(ClassLoader classLoader) {
+
+		}
+
+		@Override
+		public void beforeInitialize() {
+
+		}
+
+		@Override
+		public void initialize(String configLocation, LogFile logFile) {
+
+		}
+
+		@Override
 		public void setLogLevel(String loggerName, LogLevel level) {
 
 		}
@@ -519,5 +515,5 @@
 		}
 
 	}
->>>>>>> 00b668b2
+
 }