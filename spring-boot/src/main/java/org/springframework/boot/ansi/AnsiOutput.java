--- conflicted
+++ resolved
@@ -30,11 +30,9 @@
 
 	private static Enabled enabled = Enabled.DETECT;
 
-<<<<<<< HEAD
 	private static Boolean consoleAvailable;
-=======
+
 	private static Boolean ansiCapable;
->>>>>>> b36fe2cb
 
 	private static final String OPERATING_SYSTEM_NAME = System.getProperty("os.name")
 			.toLowerCase();
