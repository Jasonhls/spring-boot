--- conflicted
+++ resolved
@@ -77,11 +77,7 @@
 									<encoding>UTF-8</encoding>
 									<sourceDirectories>${basedir}</sourceDirectories>
 									<includes>**/*</includes>
-<<<<<<< HEAD
-									<excludes>.git/**/*,target/**/,**/.flattened-pom.xml,**/*.class,**/spring-boot-gradle-plugin/build/**</excludes>
-=======
 									<excludes>**/.git/**/*,**/target/**/,**/.flattened-pom.xml,**/*.class,**/spring-boot-gradle-plugin/build/**</excludes>
->>>>>>> 80e57624
 								</configuration>
 								<goals>
 									<goal>check</goal>
