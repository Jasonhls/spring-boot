/*
 * Copyright 2012-2019 the original author or authors.
 *
 * Licensed under the Apache License, Version 2.0 (the "License");
 * you may not use this file except in compliance with the License.
 * You may obtain a copy of the License at
 *
 *      https://www.apache.org/licenses/LICENSE-2.0
 *
 * Unless required by applicable law or agreed to in writing, software
 * distributed under the License is distributed on an "AS IS" BASIS,
 * WITHOUT WARRANTIES OR CONDITIONS OF ANY KIND, either express or implied.
 * See the License for the specific language governing permissions and
 * limitations under the License.
 */

package org.springframework.boot.maven;

import java.io.File;
import java.io.IOException;
import java.lang.reflect.Method;
import java.net.MalformedURLException;
import java.net.URL;
import java.util.ArrayList;
import java.util.Arrays;
import java.util.Collections;
import java.util.List;
import java.util.Map;
import java.util.Set;
import java.util.stream.Collectors;

import org.apache.maven.artifact.Artifact;
import org.apache.maven.model.Resource;
import org.apache.maven.plugin.MojoExecutionException;
import org.apache.maven.plugin.MojoFailureException;
import org.apache.maven.plugins.annotations.Parameter;
import org.apache.maven.project.MavenProject;
import org.apache.maven.shared.artifact.filter.collection.AbstractArtifactFeatureFilter;
import org.apache.maven.shared.artifact.filter.collection.FilterArtifacts;

import org.springframework.boot.loader.tools.FileUtils;
import org.springframework.boot.loader.tools.MainClassFinder;

/**
 * Base class to run a spring application.
 *
 * @author Phillip Webb
 * @author Stephane Nicoll
 * @author David Liu
 * @author Daniel Young
<<<<<<< HEAD
 * @author Dmytro Nosan
=======
 * @since 1.3.0
>>>>>>> cfeb0239
 * @see RunMojo
 * @see StartMojo
 */
public abstract class AbstractRunMojo extends AbstractDependencyFilterMojo {

	private static final String SPRING_BOOT_APPLICATION_CLASS_NAME = "org.springframework.boot.autoconfigure.SpringBootApplication";

	/**
	 * The Maven project.
	 * @since 1.0.0
	 */
	@Parameter(defaultValue = "${project}", readonly = true, required = true)
	private MavenProject project;

	/**
	 * Add maven resources to the classpath directly, this allows live in-place editing of
	 * resources. Duplicate resources are removed from {@code target/classes} to prevent
	 * them to appear twice if {@code ClassLoader.getResources()} is called. Please
	 * consider adding {@code spring-boot-devtools} to your project instead as it provides
	 * this feature and many more.
	 * @since 1.0.0
	 */
	@Parameter(property = "spring-boot.run.addResources", defaultValue = "false")
	private boolean addResources = false;

	/**
	 * Path to agent jar. NOTE: the use of agents means that processes will be started by
	 * forking a new JVM.
	 * @since 1.0.0
	 */
	@Parameter(property = "spring-boot.run.agent")
	private File[] agent;

	/**
	 * Flag to say that the agent requires -noverify.
	 * @since 1.0.0
	 */
	@Parameter(property = "spring-boot.run.noverify")
	private boolean noverify = false;

	/**
	 * Current working directory to use for the application. If not specified, basedir
	 * will be used. NOTE: the use of working directory means that processes will be
	 * started by forking a new JVM.
	 * @since 1.5.0
	 */
	@Parameter(property = "spring-boot.run.workingDirectory")
	private File workingDirectory;

	/**
	 * JVM arguments that should be associated with the forked process used to run the
	 * application. On command line, make sure to wrap multiple values between quotes.
	 * NOTE: the use of JVM arguments means that processes will be started by forking a
	 * new JVM.
	 * @since 1.1.0
	 */
	@Parameter(property = "spring-boot.run.jvmArguments")
	private String jvmArguments;

	/**
	 * List of JVM system properties to pass to the process. NOTE: the use of system
	 * properties means that processes will be started by forking a new JVM.
	 * @since 2.1
	 */
	@Parameter
	private Map<String, String> systemPropertyVariables;

	/**
	 * List of Environment variables that should be associated with the forked process
	 * used to run the application. NOTE: the use of Environment variables means that
	 * processes will be started by forking a new JVM.
	 * @since 2.1
	 */
	@Parameter
	private Map<String, String> environmentVariables;

	/**
	 * Arguments that should be passed to the application. On command line use commas to
	 * separate multiple arguments.
	 * @since 1.0.0
	 */
	@Parameter(property = "spring-boot.run.arguments")
	private String[] arguments;

	/**
	 * The spring profiles to activate. Convenience shortcut of specifying the
	 * 'spring.profiles.active' argument. On command line use commas to separate multiple
	 * profiles.
	 * @since 1.3.0
	 */
	@Parameter(property = "spring-boot.run.profiles")
	private String[] profiles;

	/**
	 * The name of the main class. If not specified the first compiled class found that
	 * contains a 'main' method will be used.
	 * @since 1.0.0
	 */
	@Parameter(property = "spring-boot.run.main-class")
	private String mainClass;

	/**
	 * Additional folders besides the classes directory that should be added to the
	 * classpath.
	 * @since 1.0.0
	 */
	@Parameter(property = "spring-boot.run.folders")
	private String[] folders;

	/**
	 * Directory containing the classes and resource files that should be packaged into
	 * the archive.
	 * @since 1.0.0
	 */
	@Parameter(defaultValue = "${project.build.outputDirectory}", required = true)
	private File classesDirectory;

	/**
	 * Flag to indicate if the run processes should be forked. {@code fork} is
	 * automatically enabled if an agent, jvmArguments or working directory are specified,
	 * or if devtools is present.
	 * @since 1.2.0
	 */
	@Parameter(property = "spring-boot.run.fork")
	private Boolean fork;

	/**
	 * Flag to include the test classpath when running.
	 * @since 1.3.0
	 */
	@Parameter(property = "spring-boot.run.useTestClasspath", defaultValue = "false")
	private Boolean useTestClasspath;

	/**
	 * Skip the execution.
	 * @since 1.3.2
	 */
	@Parameter(property = "spring-boot.run.skip", defaultValue = "false")
	private boolean skip;

	@Override
	public void execute() throws MojoExecutionException, MojoFailureException {
		if (this.skip) {
			getLog().debug("skipping run as per configuration.");
			return;
		}
		run(getStartClass());
	}

	/**
	 * Specify if the application process should be forked.
	 * @return {@code true} if the application process should be forked
	 */
	protected boolean isFork() {
		return (Boolean.TRUE.equals(this.fork) || (this.fork == null && enableForkByDefault()));
	}

	/**
	 * Specify if fork should be enabled by default.
	 * @return {@code true} if fork should be enabled by default
	 * @see #logDisabledFork()
	 */
	protected boolean enableForkByDefault() {
		return hasAgent() || hasJvmArgs() || hasEnvVariables() || hasWorkingDirectorySet();
	}

	private boolean hasAgent() {
		return (this.agent != null && this.agent.length > 0);
	}

	private boolean hasJvmArgs() {
		return (this.jvmArguments != null && !this.jvmArguments.isEmpty())
				|| (this.systemPropertyVariables != null && !this.systemPropertyVariables.isEmpty());
	}

	private boolean hasEnvVariables() {
		return (this.environmentVariables != null && !this.environmentVariables.isEmpty());
	}

	private boolean hasWorkingDirectorySet() {
		return this.workingDirectory != null;
	}

	private void run(String startClassName) throws MojoExecutionException, MojoFailureException {
		boolean fork = isFork();
		this.project.getProperties().setProperty("_spring.boot.fork.enabled", Boolean.toString(fork));
		if (fork) {
			doRunWithForkedJvm(startClassName);
		}
		else {
			logDisabledFork();
			runWithMavenJvm(startClassName, resolveApplicationArguments().asArray());
		}
	}

	/**
	 * Log a warning indicating that fork mode has been explicitly disabled while some
	 * conditions are present that require to enable it.
	 * @see #enableForkByDefault()
	 */
	protected void logDisabledFork() {
		if (getLog().isWarnEnabled()) {
			if (hasAgent()) {
				getLog().warn("Fork mode disabled, ignoring agent");
			}
			if (hasJvmArgs()) {
				RunArguments runArguments = resolveJvmArguments();
				getLog().warn("Fork mode disabled, ignoring JVM argument(s) ["
						+ Arrays.stream(runArguments.asArray()).collect(Collectors.joining(" ")) + "]");
			}
			if (hasWorkingDirectorySet()) {
				getLog().warn("Fork mode disabled, ignoring working directory configuration");
			}
		}
	}

	private void doRunWithForkedJvm(String startClassName) throws MojoExecutionException, MojoFailureException {
		List<String> args = new ArrayList<>();
		addAgents(args);
		addJvmArgs(args);
		addClasspath(args);
		args.add(startClassName);
		addArgs(args);
		runWithForkedJvm((this.workingDirectory != null) ? this.workingDirectory : this.project.getBasedir(), args,
				determineEnvironmentVariables());
	}

	/**
	 * Run with a forked VM, using the specified command line arguments.
	 * @param workingDirectory the working directory of the forked JVM
	 * @param args the arguments (JVM arguments and application arguments)
	 * @param environmentVariables the environment variables
	 * @throws MojoExecutionException in case of MOJO execution errors
	 * @throws MojoFailureException in case of MOJO failures
	 */
	protected abstract void runWithForkedJvm(File workingDirectory, List<String> args,
			Map<String, String> environmentVariables) throws MojoExecutionException, MojoFailureException;

	/**
	 * Run with the current VM, using the specified arguments.
	 * @param startClassName the class to run
	 * @param arguments the class arguments
	 * @throws MojoExecutionException in case of MOJO execution errors
	 * @throws MojoFailureException in case of MOJO failures
	 */
	protected abstract void runWithMavenJvm(String startClassName, String... arguments)
			throws MojoExecutionException, MojoFailureException;

	/**
	 * Resolve the application arguments to use.
	 * @return a {@link RunArguments} defining the application arguments
	 */
	protected RunArguments resolveApplicationArguments() {
		RunArguments runArguments = new RunArguments(this.arguments);
		addActiveProfileArgument(runArguments);
		return runArguments;
	}

	/**
	 * Resolve the environment variables to use.
	 * @return an {@link EnvVariables} defining the environment variables
	 */
	protected EnvVariables resolveEnvVariables() {
		return new EnvVariables(this.environmentVariables);
	}

	private void addArgs(List<String> args) {
		RunArguments applicationArguments = resolveApplicationArguments();
		Collections.addAll(args, applicationArguments.asArray());
		logArguments("Application argument(s): ", this.arguments);
	}

	private Map<String, String> determineEnvironmentVariables() {
		EnvVariables envVariables = resolveEnvVariables();
		logArguments("Environment variable(s): ", envVariables.asArray());
		return envVariables.asMap();
	}

	/**
	 * Resolve the JVM arguments to use.
	 * @return a {@link RunArguments} defining the JVM arguments
	 */
	protected RunArguments resolveJvmArguments() {
		StringBuilder stringBuilder = new StringBuilder();
		if (this.systemPropertyVariables != null) {
			stringBuilder.append(this.systemPropertyVariables.entrySet().stream()
					.map((e) -> SystemPropertyFormatter.format(e.getKey(), e.getValue()))
					.collect(Collectors.joining(" ")));
		}
		if (this.jvmArguments != null) {
			stringBuilder.append(" ").append(this.jvmArguments);
		}
		return new RunArguments(stringBuilder.toString());
	}

	private void addJvmArgs(List<String> args) {
		RunArguments jvmArguments = resolveJvmArguments();
		Collections.addAll(args, jvmArguments.asArray());
		logArguments("JVM argument(s): ", jvmArguments.asArray());
	}

	private void addAgents(List<String> args) {
		if (this.agent != null) {
			if (getLog().isInfoEnabled()) {
				getLog().info("Attaching agents: " + Arrays.asList(this.agent));
			}
			for (File agent : this.agent) {
				args.add("-javaagent:" + agent);
			}
		}
		if (this.noverify) {
			args.add("-noverify");
		}
	}

	private void addActiveProfileArgument(RunArguments arguments) {
		if (this.profiles.length > 0) {
			StringBuilder arg = new StringBuilder("--spring.profiles.active=");
			for (int i = 0; i < this.profiles.length; i++) {
				arg.append(this.profiles[i]);
				if (i < this.profiles.length - 1) {
					arg.append(",");
				}
			}
			arguments.getArgs().addFirst(arg.toString());
			logArguments("Active profile(s): ", this.profiles);
		}
	}

	private void addClasspath(List<String> args) throws MojoExecutionException {
		try {
			StringBuilder classpath = new StringBuilder();
			for (URL ele : getClassPathUrls()) {
				if (classpath.length() > 0) {
					classpath.append(File.pathSeparator);
				}
				classpath.append(new File(ele.toURI()));
			}
			if (getLog().isDebugEnabled()) {
				getLog().debug("Classpath for forked process: " + classpath);
			}
			args.add("-cp");
			args.add(classpath.toString());
		}
		catch (Exception ex) {
			throw new MojoExecutionException("Could not build classpath", ex);
		}
	}

	private String getStartClass() throws MojoExecutionException {
		String mainClass = this.mainClass;
		if (mainClass == null) {
			try {
				mainClass = MainClassFinder.findSingleMainClass(this.classesDirectory,
						SPRING_BOOT_APPLICATION_CLASS_NAME);
			}
			catch (IOException ex) {
				throw new MojoExecutionException(ex.getMessage(), ex);
			}
		}
		if (mainClass == null) {
			throw new MojoExecutionException(
					"Unable to find a suitable main class, " + "please add a 'mainClass' property");
		}
		return mainClass;
	}

	protected URL[] getClassPathUrls() throws MojoExecutionException {
		try {
			List<URL> urls = new ArrayList<>();
			addUserDefinedFolders(urls);
			addResources(urls);
			addProjectClasses(urls);
			addDependencies(urls);
			return urls.toArray(new URL[0]);
		}
		catch (IOException ex) {
			throw new MojoExecutionException("Unable to build classpath", ex);
		}
	}

	private void addUserDefinedFolders(List<URL> urls) throws MalformedURLException {
		if (this.folders != null) {
			for (String folder : this.folders) {
				urls.add(new File(folder).toURI().toURL());
			}
		}
	}

	private void addResources(List<URL> urls) throws IOException {
		if (this.addResources) {
			for (Resource resource : this.project.getResources()) {
				File directory = new File(resource.getDirectory());
				urls.add(directory.toURI().toURL());
				FileUtils.removeDuplicatesFromOutputDirectory(this.classesDirectory, directory);
			}
		}
	}

	private void addProjectClasses(List<URL> urls) throws MalformedURLException {
		urls.add(this.classesDirectory.toURI().toURL());
	}

	private void addDependencies(List<URL> urls) throws MalformedURLException, MojoExecutionException {
		FilterArtifacts filters = (this.useTestClasspath ? getFilters() : getFilters(new TestArtifactFilter()));
		Set<Artifact> artifacts = filterDependencies(this.project.getArtifacts(), filters);
		for (Artifact artifact : artifacts) {
			if (artifact.getFile() != null) {
				urls.add(artifact.getFile().toURI().toURL());
			}
		}
	}

	private void logArguments(String message, String[] args) {
		if (getLog().isDebugEnabled()) {
			getLog().debug(Arrays.stream(args).collect(Collectors.joining(" ", message, "")));
		}
	}

	private static class TestArtifactFilter extends AbstractArtifactFeatureFilter {

		TestArtifactFilter() {
			super("", Artifact.SCOPE_TEST);
		}

		@Override
		protected String getArtifactFeature(Artifact artifact) {
			return artifact.getScope();
		}

	}

	/**
	 * Isolated {@link ThreadGroup} to capture uncaught exceptions.
	 */
	class IsolatedThreadGroup extends ThreadGroup {

		private final Object monitor = new Object();

		private Throwable exception;

		IsolatedThreadGroup(String name) {
			super(name);
		}

		@Override
		public void uncaughtException(Thread thread, Throwable ex) {
			if (!(ex instanceof ThreadDeath)) {
				synchronized (this.monitor) {
					this.exception = (this.exception != null) ? this.exception : ex;
				}
				getLog().warn(ex);
			}
		}

		public void rethrowUncaughtException() throws MojoExecutionException {
			synchronized (this.monitor) {
				if (this.exception != null) {
					throw new MojoExecutionException(
							"An exception occurred while running. " + this.exception.getMessage(), this.exception);
				}
			}
		}

	}

	/**
	 * Runner used to launch the application.
	 */
	class LaunchRunner implements Runnable {

		private final String startClassName;

		private final String[] args;

		LaunchRunner(String startClassName, String... args) {
			this.startClassName = startClassName;
			this.args = (args != null) ? args : new String[] {};
		}

		@Override
		public void run() {
			Thread thread = Thread.currentThread();
			ClassLoader classLoader = thread.getContextClassLoader();
			try {
				Class<?> startClass = classLoader.loadClass(this.startClassName);
				Method mainMethod = startClass.getMethod("main", String[].class);
				if (!mainMethod.isAccessible()) {
					mainMethod.setAccessible(true);
				}
				mainMethod.invoke(null, new Object[] { this.args });
			}
			catch (NoSuchMethodException ex) {
				Exception wrappedEx = new Exception(
						"The specified mainClass doesn't contain a " + "main method with appropriate signature.", ex);
				thread.getThreadGroup().uncaughtException(thread, wrappedEx);
			}
			catch (Exception ex) {
				thread.getThreadGroup().uncaughtException(thread, ex);
			}
		}

	}

	/**
	 * Format System properties.
	 */
	static class SystemPropertyFormatter {

		public static String format(String key, String value) {
			if (key == null) {
				return "";
			}
			if (value == null || value.isEmpty()) {
				return String.format("-D%s", key);
			}
			return String.format("-D%s=\"%s\"", key, value);
		}

	}

}<|MERGE_RESOLUTION|>--- conflicted
+++ resolved
@@ -48,11 +48,8 @@
  * @author Stephane Nicoll
  * @author David Liu
  * @author Daniel Young
-<<<<<<< HEAD
  * @author Dmytro Nosan
-=======
  * @since 1.3.0
->>>>>>> cfeb0239
  * @see RunMojo
  * @see StartMojo
  */
@@ -115,7 +112,7 @@
 	/**
 	 * List of JVM system properties to pass to the process. NOTE: the use of system
 	 * properties means that processes will be started by forking a new JVM.
-	 * @since 2.1
+	 * @since 2.1.0
 	 */
 	@Parameter
 	private Map<String, String> systemPropertyVariables;
@@ -124,7 +121,7 @@
 	 * List of Environment variables that should be associated with the forked process
 	 * used to run the application. NOTE: the use of Environment variables means that
 	 * processes will be started by forking a new JVM.
-	 * @since 2.1
+	 * @since 2.1.0
 	 */
 	@Parameter
 	private Map<String, String> environmentVariables;
