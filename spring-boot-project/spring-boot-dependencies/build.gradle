plugins {
	id "org.springframework.boot.bom"
	id "org.springframework.boot.conventions"
	id "org.springframework.boot.deployed"
}

description = "Spring Boot Dependencies"

bom {
	effectiveBomArtifact()
	upgrade {
		policy = "any"
		gitHub {
			issueLabels = ["type: dependency-upgrade"]
		}
	}
	library("ActiveMQ", "5.16.1") {
		group("org.apache.activemq") {
			modules = [
				"activemq-amqp",
				"activemq-blueprint",
				"activemq-broker",
				"activemq-camel",
				"activemq-client",
				"activemq-console" {
					exclude group: "commons-logging", module: "commons-logging"
				},
				"activemq-http",
				"activemq-jaas",
				"activemq-jdbc-store",
				"activemq-jms-pool",
				"activemq-kahadb-store",
				"activemq-karaf",
				"activemq-leveldb-store" {
					exclude group: "commons-logging", module: "commons-logging"
				},
				"activemq-log4j-appender",
				"activemq-mqtt",
				"activemq-openwire-generator",
				"activemq-openwire-legacy",
				"activemq-osgi",
				"activemq-partition",
				"activemq-pool",
				"activemq-ra",
				"activemq-run",
				"activemq-runtime-config",
				"activemq-shiro",
				"activemq-spring" {
					exclude group: "commons-logging", module: "commons-logging"
				},
				"activemq-stomp",
				"activemq-web"
			]
		}
	}
	library("ANTLR2", "2.7.7") {
		prohibit("20030911") {
			because "it is old version that used a different versioning scheme"
		}
		group("antlr") {
			modules = [
				"antlr"
			]
		}
	}
	library("AppEngine SDK", "1.9.87") {
		group("com.google.appengine") {
			modules = [
				"appengine-api-1.0-sdk"
			]
		}
	}
	library("Artemis", "2.17.0") {
		group("org.apache.activemq") {
			modules = [
				"artemis-amqp-protocol",
				"artemis-commons" {
					exclude group: "commons-logging", module: "commons-logging"
				},
				"artemis-core-client" {
					exclude group: "org.apache.geronimo.specs", module: "geronimo-json_1.0_spec"
				},
				"artemis-jms-client" {
					exclude group: "org.apache.geronimo.specs", module: "geronimo-json_1.0_spec"
				},
				"artemis-jms-server" {
					exclude group: "org.apache.geronimo.specs", module: "geronimo-json_1.0_spec"
				},
				"artemis-journal",
				"artemis-selector",
				"artemis-server" {
					exclude group: "commons-logging", module: "commons-logging"
					exclude group: "org.apache.geronimo.specs", module: "geronimo-json_1.0_spec"
				},
				"artemis-service-extensions"
			]
		}
	}
	library("AspectJ", "1.9.6") {
		group("org.aspectj") {
			modules = [
				"aspectjrt",
				"aspectjtools",
				"aspectjweaver"
			]
		}
	}
	library("AssertJ", "3.19.0") {
		group("org.assertj") {
			modules = [
				"assertj-core"
			]
		}
	}
	library("Atomikos", "4.0.6") {
		prohibit("[5,)") {
			because "our support is deprecated"
		}
		group("com.atomikos") {
			modules = [
				"transactions-jdbc",
				"transactions-jms",
				"transactions-jta"
			]
		}
	}
	library("Awaitility", "4.0.3") {
		group("org.awaitility") {
			modules = [
				"awaitility",
				"awaitility-groovy",
				"awaitility-kotlin",
				"awaitility-scala"
			]
		}
	}
	library("Build Helper Maven Plugin", "3.2.0") {
		group("org.codehaus.mojo") {
			plugins = [
				"build-helper-maven-plugin"
			]
		}
	}
	library("Byte Buddy", "1.10.22") {
		group("net.bytebuddy") {
			modules = [
				"byte-buddy",
				"byte-buddy-agent"
			]
		}
	}
	library("Caffeine", "2.9.0") {
		group("com.github.ben-manes.caffeine") {
			modules = [
				"caffeine",
				"guava",
				"jcache",
				"simulator"
			]
		}
	}
	library("Cassandra Driver", "4.10.0") {
		group("com.datastax.oss") {
			imports = [
				"java-driver-bom"
			]
			modules = [
				"java-driver-core" {
 					exclude group: "org.slf4j", module: "jcl-over-slf4j"
 				}
 			]
		}
	}
	library("Classmate", "1.5.1") {
		group("com.fasterxml") {
			modules = [
				"classmate"
			]
		}
	}
	library("Commons Codec", "1.15") {
		group("commons-codec") {
			modules = [
				"commons-codec"
			]
		}
	}
	library("Commons DBCP2", "2.8.0") {
		group("org.apache.commons") {
			modules = [
				"commons-dbcp2" {
					exclude group: "commons-logging", module: "commons-logging"
				}
			]
		}
	}
	library("Commons Lang3", "3.12.0") {
		group("org.apache.commons") {
			modules = [
				"commons-lang3"
			]
		}
	}
	library("Commons Pool", "1.6") {
		group("commons-pool") {
			modules = [
				"commons-pool"
			]
		}
	}
	library("Commons Pool2", "2.9.0") {
		group("org.apache.commons") {
			modules = [
				"commons-pool2"
			]
		}
	}
	library("Couchbase Client", "3.1.3") {
		group("com.couchbase.client") {
			modules = [
				"java-client"
			]
		}
	}
	library("DB2 JDBC", "11.5.5.0") {
		group("com.ibm.db2") {
			modules = [
				"jcc"
			]
		}
	}
	library("Dependency Management Plugin", "1.0.11.RELEASE") {
		group("io.spring.gradle") {
			modules = [
				"dependency-management-plugin"
			]
		}
	}
	library("Derby", "10.14.2.0") {
		prohibit("[10.15,)") {
			because "it requires Java 9"
		}
		group("org.apache.derby") {
			modules = [
				"derby",
				"derbyclient"
			]
		}
	}
	library("Dropwizard Metrics", "4.1.18") {
		group("io.dropwizard.metrics") {
			imports = [
				"metrics-bom"
			]
		}
	}
	library("Ehcache", "2.10.6") {
		group("net.sf.ehcache") {
			modules = [
				"ehcache"
			]
		}
	}
	library("Ehcache3", "3.9.2") {
		group("org.ehcache") {
			modules = [
				"ehcache",
				"ehcache-clustered",
				"ehcache-transactions"
			]
		}
	}
	library("Elasticsearch", "7.11.1") {
		group("org.elasticsearch") {
			modules = [
				"elasticsearch"
			]
		}
		group("org.elasticsearch.client") {
			modules = [
				"transport",
				"elasticsearch-rest-client" {
					exclude group: "commons-logging", module: "commons-logging"
				},
				"elasticsearch-rest-client-sniffer" {
					exclude group: "commons-logging", module: "commons-logging"
				},
				"elasticsearch-rest-high-level-client"
			]
		}
		group("org.elasticsearch.distribution.integ-test-zip") {
			modules = [
				"elasticsearch"
			]
		}
		group("org.elasticsearch.plugin") {
			modules = [
				"transport-netty4-client"
			]
		}
	}
	library("Embedded Mongo", "3.0.0") {
		group("de.flapdoodle.embed") {
			modules = [
				"de.flapdoodle.embed.mongo"
			]
		}
	}
	library("Flyway", "7.7.0") {
		group("org.flywaydb") {
			modules = [
				"flyway-core"
			]
			plugins = [
				"flyway-maven-plugin"
			]
		}
	}
	library("FreeMarker", "2.3.31") {
		group("org.freemarker") {
			modules = [
				"freemarker"
			]
		}
	}
	library("Git Commit ID Plugin", "4.0.3") {
		group("pl.project13.maven") {
			plugins = [
				"git-commit-id-plugin"
			]
		}
	}
	library("Glassfish EL", "3.0.3") {
		prohibit("[4.0.0-RC1,)") {
			because "it uses the jakarta.* namespace"
		}
		group("org.glassfish") {
			modules = [
				"jakarta.el"
			]
		}
	}
	library("Glassfish JAXB", "2.3.3") {
		prohibit("[3.0.0-M1,)") {
			because "it uses the jakarta.* namespace"
		}
		group("org.glassfish.jaxb") {
			modules = [
				"codemodel",
				"codemodel-annotation-compiler",
				"jaxb-jxc",
				"jaxb-runtime",
				"jaxb-xjc",
				"txw2",
				"txwc2",
				"xsom"
			]
		}
	}
	library("Groovy", "3.0.7") {
		group("org.codehaus.groovy") {
			imports = [
				"groovy-bom"
			]
		}
	}
	library("Gson", "2.8.6") {
		group("com.google.code.gson") {
			modules = [
				"gson"
			]
		}
	}
	library("H2", "1.4.200") {
		group("com.h2database") {
			modules = [
				"h2"
			]
		}
	}
	library("Hamcrest", "2.2") {
		group("org.hamcrest") {
			modules = [
				"hamcrest",
				"hamcrest-core",
				"hamcrest-library"
			]
		}
	}
	library("Hazelcast", "4.1.2") {
		group("com.hazelcast") {
			modules = [
				"hazelcast",
				"hazelcast-spring"
			]
		}
	}
	library("Hazelcast Hibernate5", "2.2.0") {
		group("com.hazelcast") {
			modules = [
				"hazelcast-hibernate52",
				"hazelcast-hibernate53"
			]
		}
	}
	library("Hibernate", "5.4.29.Final") {
		prohibit("[6.0.0.Alpha2,)") {
			because "it uses the jakarta.* namespace"
		}
		group("org.hibernate") {
			modules = [
				"hibernate-c3p0",
				"hibernate-core",
				"hibernate-ehcache",
				"hibernate-entitymanager",
				"hibernate-envers",
				"hibernate-hikaricp",
				"hibernate-java8",
				"hibernate-jcache",
				"hibernate-jpamodelgen",
				"hibernate-micrometer",
				"hibernate-proxool",
				"hibernate-spatial",
				"hibernate-testing",
				"hibernate-vibur"
			]
		}
	}
	library("Hibernate Validator", "6.2.0.Final") {
		prohibit("[7.0.0.Alpha1,)") {
			because "it uses the jakarta.* namespace"
		}
		group("org.hibernate.validator") {
			modules = [
				"hibernate-validator",
				"hibernate-validator-annotation-processor"
			]
		}
	}
	library("HikariCP", "4.0.3") {
		group("com.zaxxer") {
			modules = [
				"HikariCP"
			]
		}
	}
	library("HSQLDB", "2.5.1") {
		group("org.hsqldb") {
			modules = [
				"hsqldb"
			]
		}
	}
	library("HtmlUnit", "2.47.1") {
		group("net.sourceforge.htmlunit") {
			modules = [
				"htmlunit" {
					exclude group: "commons-logging", module: "commons-logging"
				}
			]
		}
	}
	library("HttpAsyncClient", "4.1.4") {
		group("org.apache.httpcomponents") {
			modules = [
				"httpasyncclient" {
					exclude group: "commons-logging", module: "commons-logging"
				}
			]
		}
	}
	library("HttpClient", "4.5.13") {
		group("org.apache.httpcomponents") {
			modules = [
				"fluent-hc",
				"httpclient" {
					exclude group: "commons-logging", module: "commons-logging"
				},
				"httpclient-cache",
				"httpclient-osgi",
				"httpclient-win",
				"httpmime"
			]
		}
	}
	library("HttpCore", "4.4.14") {
		group("org.apache.httpcomponents") {
			modules = [
				"httpcore",
				"httpcore-nio"
			]
		}
	}
	library("Infinispan", "12.0.2.Final") {
		group("org.infinispan") {
			imports = [
				"infinispan-bom"
			]
		}
	}
	library("InfluxDB Java", "2.21") {
		group("org.influxdb") {
			modules = [
				"influxdb-java"
			]
		}
	}
	library("Jackson Bom", "2.12.2") {
		group("com.fasterxml.jackson") {
			imports = [
				"jackson-bom"
			]
		}
	}
	library("Jakarta Activation", "1.2.2") {
		prohibit("[2.0.0-rc1,)") {
			because "it uses the jakarta.* namespace"
		}
		group("com.sun.activation") {
			modules = [
				"jakarta.activation"
			]
		}
		group("jakarta.activation") {
			modules = [
				"jakarta.activation-api"
			]
		}
	}
	library("Jakarta Annotation", "1.3.5") {
		prohibit("[2.0.0-RC1,)") {
			because "it uses the jakarta.* namespace"
		}
		group("jakarta.annotation") {
			modules = [
				"jakarta.annotation-api"
			]
		}
	}
	library("Jakarta JMS", "2.0.3") {
		prohibit("[3.0.0-RC1,)") {
			because "it uses the jakarta.* namespace"
		}
		group("jakarta.jms") {
			modules = [
				"jakarta.jms-api"
			]
		}
	}
	library("Jakarta Json", "1.1.6") {
		prohibit("[2.0.0-RC1,)") {
			because "it uses the jakarta.* namespace"
		}
		group("jakarta.json") {
			modules = [
				"jakarta.json-api"
			]
		}
	}
	library("Jakarta Json Bind", "1.0.2") {
		prohibit("[2.0.0-RC1,)") {
			because "it uses the jakarta.* namespace"
		}
		group("jakarta.json.bind") {
			modules = [
				"jakarta.json.bind-api"
			]
		}
	}
	library("Jakarta Mail", "1.6.6") {
		prohibit("[2.0.0-RC1,)") {
			because "it uses the jakarta.* namespace"
		}
		group("jakarta.mail") {
			modules = [
				"jakarta.mail-api"
			]
		}
	}
	library("Jakarta Persistence", "2.2.3") {
		prohibit("[3.0.0-RC1,)") {
			because "it uses the jakarta.* namespace"
		}
		group("jakarta.persistence") {
			modules = [
				"jakarta.persistence-api"
			]
		}
	}
	library("Jakarta Servlet", "4.0.4") {
		prohibit("[5.0.0-M1,)") {
			because "it uses the jakarta.* namespace"
		}
		group("jakarta.servlet") {
			modules = [
				"jakarta.servlet-api"
			]
		}
	}
	library("Jakarta Servlet JSP JSTL", "1.2.7") {
		prohibit("[2.0.0-RC1,)") {
			because "it uses the jakarta.* namespace"
		}
		group("jakarta.servlet.jsp.jstl") {
			modules = [
				"jakarta.servlet.jsp.jstl-api"
			]
		}
	}
	library("Jakarta Transaction", "1.3.3") {
		prohibit("[2.0.0-RC1,)") {
			because "it uses the jakarta.* namespace"
		}
		group("jakarta.transaction") {
			modules = [
				"jakarta.transaction-api"
			]
		}
	}
	library("Jakarta Validation", "2.0.2") {
		prohibit("[3.0.0-M1,)") {
			because "it uses the jakarta.* namespace"
		}
		group("jakarta.validation") {
			modules = [
				"jakarta.validation-api"
			]
		}
	}
	library("Jakarta WebSocket", "1.1.2") {
		prohibit("[2.0.0-M1,)") {
			because "it uses the jakarta.* namespace"
		}
		group("jakarta.websocket") {
			modules = [
				"jakarta.websocket-api"
			]
		}
	}
	library("Jakarta WS RS", "2.1.6") {
		prohibit("[3.0.0-M1,)") {
			because "it uses the jakarta.* namespace"
		}
		group("jakarta.ws.rs") {
			modules = [
				"jakarta.ws.rs-api"
			]
		}
	}
	library("Jakarta XML Bind", "2.3.3") {
		prohibit("[3.0.0-RC1,)") {
			because "it uses the jakarta.* namespace"
		}
		group("jakarta.xml.bind") {
			modules = [
				"jakarta.xml.bind-api"
			]
		}
	}
	library("Jakarta XML SOAP", "1.4.2") {
		prohibit("[2.0.0-RC1,)") {
			because "it uses the jakarta.* namespace"
		}
		group("jakarta.xml.soap") {
			modules = [
					"jakarta.xml.soap-api"
			]
		}
	}
	library("Jakarta XML WS", "2.3.3") {
		prohibit("[3.0.0-RC1,)") {
			because "it uses the jakarta.* namespace"
		}
		group("jakarta.xml.ws") {
			modules = [
				"jakarta.xml.ws-api"
			]
		}
	}
	library("Janino", "3.1.3") {
		group("org.codehaus.janino") {
			modules = [
				"commons-compiler",
				"commons-compiler-jdk",
				"janino"
			]
		}
	}
	library("Javax Activation", "1.2.0") {
		group("javax.activation") {
			modules = [
				"javax.activation-api"
			]
		}
	}
	library("Javax Annotation", "1.3.2") {
		group("javax.annotation") {
			modules = [
				"javax.annotation-api"
			]
		}
	}
	library("Javax Cache", "1.1.1") {
		group("javax.cache") {
			modules = [
				"cache-api"
			]
		}
	}
	library("Javax JAXB", "2.3.1") {
		group("javax.xml.bind") {
			modules = [
				"jaxb-api"
			]
		}
	}
	library("Javax JAXWS", "2.3.1") {
		group("javax.xml.ws") {
			modules = [
				"jaxws-api"
			]
		}
	}
	library("Javax JMS", "2.0.1") {
		group("javax.jms") {
			modules = [
				"javax.jms-api"
			]
		}
	}
	library("Javax Json", "1.1.4") {
		group("javax.json") {
			modules = [
				"javax.json-api"
			]
		}
	}
	library("Javax JsonB", "1.0") {
		group("javax.json.bind") {
			modules = [
				"javax.json.bind-api"
			]
		}
	}
	library("Javax Mail", "1.6.2") {
		group("javax.mail") {
			modules = [
				"javax.mail-api"
			]
		}
	}
	library("Javax Money", "1.1") {
		group("javax.money") {
			modules = [
				"money-api"
			]
		}
	}
	library("Javax Persistence", "2.2") {
		group("javax.persistence") {
			modules = [
				"javax.persistence-api"
			]
		}
	}
	library("Javax Transaction", "1.3") {
		group("javax.transaction") {
			modules = [
				"javax.transaction-api"
			]
		}
	}
	library("Javax Validation", "2.0.1.Final") {
		group("javax.validation") {
			modules = [
				"validation-api"
			]
		}
	}
	library("Javax WebSocket", "1.1") {
		group("javax.websocket") {
			modules = [
				"javax.websocket-api"
			]
		}
	}
	library("Jaxen", "1.2.0") {
		group("jaxen") {
			modules = [
				"jaxen"
			]
		}
	}
	library("Jaybird", "4.0.2.java8") {
		group("org.firebirdsql.jdbc") {
			modules = [
				"jaybird",
				"jaybird-jdk18"
			]
		}
	}
	library("JBoss Logging", "3.4.1.Final") {
		group("org.jboss.logging") {
			modules = [
				"jboss-logging"
			]
		}
	}
	library("JBoss Transaction SPI", "7.6.0.Final") {
		group("org.jboss") {
			modules = [
				"jboss-transaction-spi"
			]
		}
	}
	library("JDOM2", "2.0.6") {
		group("org.jdom") {
			modules = [
				"jdom2"
			]
		}
	}
	library("Jedis", "3.5.2") {
		group("redis.clients") {
			modules = [
				"jedis"
			]
		}
	}
	library("Jersey", "2.33") {
		prohibit("[3.0.0-M1,)") {
			because "it uses the jakarta.* namespace"
		}
		group("org.glassfish.jersey") {
			imports = [
				"jersey-bom"
			]
		}
	}
	library("Jetty EL", "9.0.29") {
		group("org.mortbay.jasper") {
			modules = [
				"apache-el"
			]
		}
	}
	library("Jetty JSP", "2.2.0.v201112011158") {
		group("org.eclipse.jetty.orbit") {
			modules = [
				"javax.servlet.jsp"
			]
		}
	}
	library("Jetty Reactive HTTPClient", "1.1.6") {
		prohibit("[2,)") {
			because "it uses the jakarta.* namespace"
		}
		group("org.eclipse.jetty") {
			modules = [
				"jetty-reactive-httpclient"
			]
		}
	}
	library("Jetty", "9.4.38.v20210224") {
		prohibit("[11.0.0-alpha0,)") {
			because "it uses the jakarta.* namespace"
		}
		group("org.eclipse.jetty") {
			imports = [
				"jetty-bom"
			]
		}
	}
	library("JMustache", "1.15") {
		group("com.samskivert") {
			modules = [
				"jmustache"
			]
		}
	}
	library("Johnzon", "1.2.10") {
		group("org.apache.johnzon") {
			modules = [
				"johnzon-core",
				"johnzon-jaxrs",
				"johnzon-jsonb",
				"johnzon-jsonb-extras",
				"johnzon-jsonschema",
				"johnzon-mapper",
				"johnzon-websocket"
			]
			plugins = [
				"johnzon-maven-plugin"
			]
		}
	}
	library("Jolokia", "1.6.2") {
		group("org.jolokia") {
			modules = [
				"jolokia-core"
			]
		}
	}
	library("jOOQ", "3.14.8") {
		group("org.jooq") {
			modules = [
				"jooq",
				"jooq-codegen",
				"jooq-kotlin",
				"jooq-meta"
			]
			plugins = [
				"jooq-codegen-maven"
			]
		}
	}
	library("Json Path", "2.5.0") {
		group("com.jayway.jsonpath") {
			modules = [
				"json-path",
				"json-path-assert"
			]
		}
	}
	library("Json-smart", "2.3") {
		group("net.minidev") {
			modules = [
				"json-smart"
			]
		}
	}
	library("JsonAssert", "1.5.0") {
		group("org.skyscreamer") {
			modules = [
				"jsonassert"
			]
		}
	}
	library("JSTL", "1.2") {
		group("javax.servlet") {
			modules = [
				"jstl"
			]
		}
	}
	library("JTDS", "1.3.1") {
		group("net.sourceforge.jtds") {
			modules = [
				"jtds"
			]
		}
	}
	library("JUnit", "4.13.2") {
		group("junit") {
			modules = [
				"junit"
			]
		}
	}
	library("JUnit Jupiter", "5.7.1") {
		group("org.junit") {
			imports = [
				"junit-bom"
			]
		}
	}
	library("Kafka", "2.7.0") {
		group("org.apache.kafka") {
			modules = [
				"connect-api",
				"connect-basic-auth-extension",
				"connect-file",
				"connect-json",
				"connect-runtime",
				"connect-transforms",
				"kafka-clients",
				"kafka-log4j-appender",
				"kafka-streams",
				"kafka-streams-scala_2.12",
				"kafka-streams-scala_2.13",
				"kafka-streams-test-utils",
				"kafka-tools",
				"kafka_2.12",
				"kafka_2.13"
			]
		}
	}
	library("Kotlin", "${kotlinVersion}") {
		group("org.jetbrains.kotlin") {
			imports = [
				"kotlin-bom"
			]
			plugins = [
				"kotlin-maven-plugin"
			]
		}
	}
	library("Kotlin Coroutines", "1.4.3") {
		group("org.jetbrains.kotlinx") {
			imports = [
				"kotlinx-coroutines-bom"
			]
		}
	}
	library("Lettuce", "6.1.0.RC1") {
		group("io.lettuce") {
			modules = [
				"lettuce-core"
			]
		}
	}
	library("Liquibase", "4.3.1") {
		group("org.liquibase") {
			modules = [
				"liquibase-core"
			]
			plugins = [
				"liquibase-maven-plugin"
			]
		}
	}
	library("Log4j2", "2.14.1") {
		group("org.apache.logging.log4j") {
			modules = [
				"log4j-to-slf4j"
			]
			imports = [
				"log4j-bom"
			]
		}
	}
	library("Logback", "1.2.3") {
		group("ch.qos.logback") {
			modules = [
				"logback-access",
				"logback-classic",
				"logback-core"
			]
		}
	}
	library("Lombok", "1.18.18") {
		group("org.projectlombok") {
			modules = [
				"lombok"
			]
		}
	}
	library("MariaDB", "2.7.2") {
		group("org.mariadb.jdbc") {
			modules = [
				"mariadb-java-client"
			]
		}
	}
	library("Maven AntRun Plugin", "1.8") {
		group("org.apache.maven.plugins") {
			plugins = [
				"maven-antrun-plugin"
			]
		}
	}
	library("Maven Assembly Plugin", "3.3.0") {
		group("org.apache.maven.plugins") {
			plugins = [
				"maven-assembly-plugin"
			]
		}
	}
	library("Maven Clean Plugin", "3.1.0") {
		group("org.apache.maven.plugins") {
			plugins = [
				"maven-clean-plugin"
			]
		}
	}
	library("Maven Compiler Plugin", "3.8.1") {
		group("org.apache.maven.plugins") {
			plugins = [
				"maven-compiler-plugin"
			]
		}
	}
	library("Maven Dependency Plugin", "3.1.2") {
		group("org.apache.maven.plugins") {
			plugins = [
				"maven-dependency-plugin"
			]
		}
	}
	library("Maven Deploy Plugin", "2.8.2") {
		group("org.apache.maven.plugins") {
			plugins = [
				"maven-deploy-plugin"
			]
		}
	}
	library("Maven Enforcer Plugin", "3.0.0-M3") {
		group("org.apache.maven.plugins") {
			plugins = [
				"maven-enforcer-plugin"
			]
		}
	}
	library("Maven Failsafe Plugin", "2.22.2") {
		group("org.apache.maven.plugins") {
			plugins = [
				"maven-failsafe-plugin"
			]
		}
	}
	library("Maven Help Plugin", "3.2.0") {
		group("org.apache.maven.plugins") {
			plugins = [
				"maven-help-plugin"
			]
		}
	}
	library("Maven Install Plugin", "2.5.2") {
		group("org.apache.maven.plugins") {
			plugins = [
				"maven-install-plugin"
			]
		}
	}
	library("Maven Invoker Plugin", "3.2.1") {
		group("org.apache.maven.plugins") {
			plugins = [
				"maven-invoker-plugin"
			]
		}
	}
	library("Maven Jar Plugin", "3.2.0") {
		group("org.apache.maven.plugins") {
			plugins = [
				"maven-jar-plugin"
			]
		}
	}
	library("Maven Javadoc Plugin", "3.2.0") {
		group("org.apache.maven.plugins") {
			plugins = [
				"maven-javadoc-plugin"
			]
		}
	}
	library("Maven Resources Plugin", "3.2.0") {
		group("org.apache.maven.plugins") {
			plugins = [
				"maven-resources-plugin"
			]
		}
	}
	library("Maven Shade Plugin", "3.2.4") {
		group("org.apache.maven.plugins") {
			plugins = [
				"maven-shade-plugin"
			]
		}
	}
	library("Maven Source Plugin", "3.2.1") {
		group("org.apache.maven.plugins") {
			plugins = [
				"maven-source-plugin"
			]
		}
	}
	library("Maven Surefire Plugin", "2.22.2") {
		group("org.apache.maven.plugins") {
			plugins = [
				"maven-surefire-plugin"
			]
		}
	}
	library("Maven War Plugin", "3.3.1") {
		group("org.apache.maven.plugins") {
			plugins = [
				"maven-war-plugin"
			]
		}
	}
	library("Micrometer", "1.7.0-M1") {
		group("io.micrometer") {
			modules = [
				"micrometer-registry-stackdriver" {
					exclude group: "javax.annotation", module: "javax.annotation-api"
				}
			]
			imports = [
				"micrometer-bom"
			]
		}
	}
	library("MIMEPull", "1.9.13") {
		group("org.jvnet.mimepull") {
			modules = [
				"mimepull"
			]
		}
	}
	library("Mockito", "3.8.0") {
		group("org.mockito") {
			modules = [
				"mockito-core",
				"mockito-inline",
				"mockito-junit-jupiter"
			]
		}
	}
	library("MongoDB", "4.2.2") {
		group("org.mongodb") {
			modules = [
				"bson",
				"mongodb-driver-core",
				"mongodb-driver-legacy",
				"mongodb-driver-reactivestreams",
				"mongodb-driver-sync"
			]
		}
	}
	library("MSSQL JDBC", "9.2.1.jre8") {
		group("com.microsoft.sqlserver") {
			modules = [
				"mssql-jdbc"
			]
		}
	}
	library("MySQL", "8.0.23") {
		group("mysql") {
			modules = [
				"mysql-connector-java" {
					exclude group: "com.google.protobuf", module: "protobuf-java"
				}
			]
		}
	}
	library("NekoHTML", "1.9.22") {
		group("net.sourceforge.nekohtml") {
			modules = [
				"nekohtml"
			]
		}
	}
	library("Neo4j Java Driver", "4.2.3") {
		group("org.neo4j.driver") {
			modules = [
				"neo4j-java-driver"
			]
		}
	}
	library("Netty", "4.1.60.Final") {
		group("io.netty") {
			imports = [
				"netty-bom"
			]
		}
	}
	library("Netty tcNative", "2.0.36.Final") {
		group("io.netty") {
			modules = [
				"netty-tcnative",
				"netty-tcnative-boringssl-static"
			]
		}
	}
	library("OAuth2 OIDC SDK", "9.2.2") {
		group("com.nimbusds") {
			modules = [
				"oauth2-oidc-sdk"
			]
		}
	}
	library("Nimbus JOSE JWT", "9.7") {
		group("com.nimbusds") {
			modules = [
				"nimbus-jose-jwt"
			]
		}
	}
	library("OJDBC", "19.3.0.0") {
		group("com.oracle.ojdbc") {
			modules = [
				"dms",
				"ojdbc10",
				"ojdbc10_g",
				"ojdbc10dms",
				"ojdbc10dms_g",
				"ojdbc8",
				"ojdbc8_g",
				"ojdbc8dms",
				"ojdbc8dms_g",
				"ons",
				"oraclepki",
				"orai18n",
				"osdt_cert",
				"osdt_core",
				"simplefan",
				"ucp",
				"xdb",
				"xmlparserv2"
			]
		}
	}
	library("OkHttp3", "3.14.9") {
		group("com.squareup.okhttp3") {
			modules = [
				"logging-interceptor",
				"mockwebserver",
				"okcurl",
				"okhttp",
				"okhttp-dnsoverhttps",
				"okhttp-sse",
				"okhttp-testing-support",
				"okhttp-tls",
				"okhttp-urlconnection"
			]
		}
	}
	library("Oracle Database", "21.1.0.0") {
		group("com.oracle.database.jdbc") {
			imports = [
				"ojdbc-bom"
			]
		}
	}
	library("Pooled JMS", "1.2.1") {
		group("org.messaginghub") {
			modules = [
				"pooled-jms"
			]
		}
	}
	library("Postgresql", "42.2.19") {
		group("org.postgresql") {
			modules = [
				"postgresql"
			]
		}
	}
	library("Prometheus PushGateway", "0.10.0") {
		group("io.prometheus") {
			modules = [
				"simpleclient_pushgateway"
			]
		}
	}
	library("Quartz", "2.3.2") {
		group("org.quartz-scheduler") {
			modules = [
				"quartz" {
					exclude group: "com.mchange", module: "c3p0"
					exclude group: "com.zaxxer", module: "*"
				},
				"quartz-jobs"
			]
		}
	}
	library("QueryDSL", "4.4.0") {
		group("com.querydsl") {
			modules = [
				"querydsl-apt",
				"querydsl-collections",
				"querydsl-core",
				"querydsl-jpa",
				"querydsl-mongodb" {
					exclude group: "org.mongodb", module: "mongo-java-driver"
				}
			]
		}
	}
	library("R2DBC Bom", "Arabba-SR9") {
		group("io.r2dbc") {
			imports = [
					"r2dbc-bom"
			]
		}
	}
	library("Rabbit AMQP Client", "5.11.0") {
		group("com.rabbitmq") {
			modules = [
				"amqp-client"
			]
		}
	}
	library("Reactive Streams", "1.0.3") {
		group("org.reactivestreams") {
			modules = [
				"reactive-streams"
			]
		}
	}
	library("Reactor Bom", "2020.0.5") {
		group("io.projectreactor") {
			imports = [
				"reactor-bom"
			]
		}
	}
	library("REST Assured", "4.3.3") {
		group("io.rest-assured") {
			modules = [
				"json-path",
				"json-schema-validator",
				"rest-assured",
				"scala-support",
				"spring-mock-mvc",
				"spring-web-test-client",
				"xml-path"
			]
		}
	}
	library("RSocket", "1.1.0") {
		group("io.rsocket") {
			imports = [
				"rsocket-bom"
			]
		}
	}
	library("RxJava", "1.3.8") {
		group("io.reactivex") {
			modules = [
				"rxjava"
			]
		}
	}
	library("RxJava Adapter", "1.2.1") {
		group("io.reactivex") {
			modules = [
				"rxjava-reactive-streams"
			]
		}
	}
	library("RxJava2", "2.2.21") {
		group("io.reactivex.rxjava2") {
			modules = [
				"rxjava"
			]
		}
	}
	library("Spring Boot", "${version}") {
		group("org.springframework.boot") {
			modules = [
				"spring-boot",
				"spring-boot-test",
				"spring-boot-test-autoconfigure",
				"spring-boot-actuator",
				"spring-boot-actuator-autoconfigure",
				"spring-boot-autoconfigure",
				"spring-boot-autoconfigure-processor",
				"spring-boot-buildpack-platform",
				"spring-boot-configuration-metadata",
				"spring-boot-configuration-processor",
				"spring-boot-devtools",
				"spring-boot-jarmode-layertools",
				"spring-boot-loader",
				"spring-boot-loader-tools",
				"spring-boot-properties-migrator",
				"spring-boot-starter",
				"spring-boot-starter-activemq",
				"spring-boot-starter-actuator",
				"spring-boot-starter-amqp",
				"spring-boot-starter-aop",
				"spring-boot-starter-artemis",
				"spring-boot-starter-batch",
				"spring-boot-starter-cache",
				"spring-boot-starter-data-cassandra",
				"spring-boot-starter-data-cassandra-reactive",
				"spring-boot-starter-data-couchbase",
				"spring-boot-starter-data-couchbase-reactive",
				"spring-boot-starter-data-elasticsearch",
				"spring-boot-starter-data-jdbc",
				"spring-boot-starter-data-jpa",
				"spring-boot-starter-data-ldap",
				"spring-boot-starter-data-mongodb",
				"spring-boot-starter-data-mongodb-reactive",
				"spring-boot-starter-data-r2dbc",
				"spring-boot-starter-data-redis",
				"spring-boot-starter-data-redis-reactive",
				"spring-boot-starter-data-neo4j",
				"spring-boot-starter-data-rest",
				"spring-boot-starter-freemarker",
				"spring-boot-starter-groovy-templates",
				"spring-boot-starter-hateoas",
				"spring-boot-starter-integration",
				"spring-boot-starter-jdbc",
				"spring-boot-starter-jersey",
				"spring-boot-starter-jetty",
				"spring-boot-starter-jooq",
				"spring-boot-starter-json",
				"spring-boot-starter-jta-atomikos",
				"spring-boot-starter-log4j2",
				"spring-boot-starter-logging",
				"spring-boot-starter-mail",
				"spring-boot-starter-mustache",
				"spring-boot-starter-oauth2-client",
				"spring-boot-starter-oauth2-resource-server",
				"spring-boot-starter-quartz",
				"spring-boot-starter-reactor-netty",
				"spring-boot-starter-rsocket",
				"spring-boot-starter-security",
				"spring-boot-starter-test",
				"spring-boot-starter-thymeleaf",
				"spring-boot-starter-tomcat",
				"spring-boot-starter-undertow",
				"spring-boot-starter-validation",
				"spring-boot-starter-web",
				"spring-boot-starter-webflux",
				"spring-boot-starter-websocket",
				"spring-boot-starter-web-services"
			]
			plugins = [
				"spring-boot-maven-plugin"
			]
		}
	}
	library("SAAJ Impl", "1.5.2") {
		prohibit("[2.0.0-M1,)") {
			because "it uses the jakarta.* namespace"
		}
		group("com.sun.xml.messaging.saaj") {
			modules = [
				"saaj-impl"
			]
		}
	}
	library("Selenium", "3.141.59") {
		group("org.seleniumhq.selenium") {
			modules = [
				"selenium-api",
				"selenium-chrome-driver",
				"selenium-edge-driver",
				"selenium-firefox-driver",
				"selenium-ie-driver",
				"selenium-java",
				"selenium-opera-driver",
				"selenium-remote-driver",
				"selenium-safari-driver",
				"selenium-support"
			]
		}
	}
	library("Selenium HtmlUnit", "2.47.1") {
		group("org.seleniumhq.selenium") {
			modules = [
				"htmlunit-driver"
			]
		}
	}
	library("SendGrid", "4.7.2") {
		group("com.sendgrid") {
			modules = [
				"sendgrid-java"
			]
		}
	}
	library("Servlet API", "4.0.1") {
		group("javax.servlet") {
			modules = [
				"javax.servlet-api"
			]
		}
	}
	library("SLF4J", "1.7.30") {
		group("org.slf4j") {
			modules = [
				"jcl-over-slf4j",
				"jul-to-slf4j",
				"log4j-over-slf4j",
				"slf4j-api",
				"slf4j-ext",
				"slf4j-jcl",
				"slf4j-jdk14",
				"slf4j-log4j12",
				"slf4j-nop",
				"slf4j-simple"
			]
		}
	}
	library("SnakeYAML", "1.28") {
		group("org.yaml") {
			modules = [
				"snakeyaml"
			]
		}
	}
	library("Solr", "8.8.1") {
		group("org.apache.solr") {
			modules = [
				"solr-analysis-extras",
				"solr-analytics",
				"solr-cell",
				"solr-core",
				"solr-dataimporthandler",
				"solr-dataimporthandler-extras",
				"solr-langid",
				"solr-ltr",
				"solr-solrj" {
					exclude group: "org.slf4j", module: "jcl-over-slf4j"
				},
				"solr-test-framework",
				"solr-velocity"
			]
		}
	}
	library("Spring AMQP", "2.3.6") {
		group("org.springframework.amqp") {
			modules = [
				"spring-amqp",
				"spring-rabbit",
				"spring-rabbit-junit",
				"spring-rabbit-test"
			]
		}
	}
	library("Spring Batch", "4.3.2") {
		group("org.springframework.batch") {
			modules = [
				"spring-batch-core",
				"spring-batch-infrastructure",
				"spring-batch-integration",
				"spring-batch-test"
			]
		}
	}
	library("Spring Data Bom", "2021.0.0-M5") {
		group("org.springframework.data") {
			imports = [
				"spring-data-bom"
			]
		}
	}
	library("Spring Framework", "5.3.5") {
		group("org.springframework") {
			imports = [
				"spring-framework-bom"
			]
		}
	}
	library("Spring HATEOAS", "1.3.0-M3") {
		group("org.springframework.hateoas") {
			modules = [
				"spring-hateoas"
			]
		}
	}
	library("Spring Integration", "5.5.0-M3") {
		group("org.springframework.integration") {
			imports = [
				"spring-integration-bom"
			]
		}
	}
	library("Spring Kafka", "2.7.0-RC1") {
		group("org.springframework.kafka") {
			modules = [
				"spring-kafka",
				"spring-kafka-test"
			]
		}
	}
	library("Spring LDAP", "2.3.3.RELEASE") {
		group("org.springframework.ldap") {
			modules = [
				"spring-ldap-core",
				"spring-ldap-core-tiger",
				"spring-ldap-ldif-batch",
				"spring-ldap-ldif-core",
				"spring-ldap-odm",
				"spring-ldap-test"
			]
		}
	}
	library("Spring RESTDocs", "2.0.5.RELEASE") {
		group("org.springframework.restdocs") {
			modules = [
				"spring-restdocs-asciidoctor",
				"spring-restdocs-core",
				"spring-restdocs-mockmvc",
				"spring-restdocs-restassured",
				"spring-restdocs-webtestclient"
			]
		}
	}
	library("Spring Retry", "1.3.1") {
		group("org.springframework.retry") {
			modules = [
				"spring-retry"
			]
		}
	}
	library("Spring Security", "5.5.0-M3") {
		group("org.springframework.security") {
			imports = [
				"spring-security-bom"
			]
		}
	}
	library("Spring Session Bom", "2021.0.0-M1") {
		group("org.springframework.session") {
			imports = [
				"spring-session-bom"
			]
		}
	}
	library("Spring WS", "3.1.0-M2") {
		group("org.springframework.ws") {
			modules = [
				"spring-ws-core",
				"spring-ws-security",
				"spring-ws-support",
				"spring-ws-test",
				"spring-xml"
			]
		}
	}
	library("SQLite JDBC", "3.34.0") {
		group("org.xerial") {
			modules = [
				"sqlite-jdbc"
			]
		}
	}
	library("Sun Mail", "1.6.6") {
		prohibit("[2.0.0-RC1,)") {
			because "it uses the jakarta.* namespace"
		}
		group("com.sun.mail") {
			modules = [
				"jakarta.mail"
			]
		}
	}
	library("Thymeleaf", "3.0.12.RELEASE") {
		group("org.thymeleaf") {
			modules = [
				"thymeleaf",
				"thymeleaf-spring5"
			]
		}
	}
	library("Thymeleaf Extras Data Attribute", "2.0.1") {
		group("com.github.mxab.thymeleaf.extras") {
			modules = [
				"thymeleaf-extras-data-attribute"
			]
		}
	}
	library("Thymeleaf Extras Java8Time", "3.0.4.RELEASE") {
		group("org.thymeleaf.extras") {
			modules = [
				"thymeleaf-extras-java8time"
			]
		}
	}
	library("Thymeleaf Extras SpringSecurity", "3.0.4.RELEASE") {
		group("org.thymeleaf.extras") {
			modules = [
				"thymeleaf-extras-springsecurity5"
			]
		}
	}
	library("Thymeleaf Layout Dialect", "2.5.2") {
		group("nz.net.ultraq.thymeleaf") {
			modules = [
				"thymeleaf-layout-dialect"
			]
		}
	}
<<<<<<< HEAD
	library("Tomcat", "9.0.44") {
		prohibit("[10.0.0-M1,)") {
			because "it uses the jakarta.* namespace"
		}
=======
	library("Tomcat", "${tomcatVersion}") {
>>>>>>> 56674b90
		group("org.apache.tomcat") {
			modules = [
				"tomcat-annotations-api",
				"tomcat-jdbc",
				"tomcat-jsp-api"
			]
		}
		group("org.apache.tomcat.embed") {
			modules = [
				"tomcat-embed-core",
				"tomcat-embed-el",
				"tomcat-embed-jasper",
				"tomcat-embed-websocket"
			]
		}
	}
	library("UnboundID LDAPSDK", "4.0.14") {
		group("com.unboundid") {
			modules = [
				"unboundid-ldapsdk"
			]
		}
	}
	library("Undertow", "2.2.5.Final") {
		group("io.undertow") {
			modules = [
				"undertow-core",
				"undertow-servlet",
				"undertow-websockets-jsr"
			]
		}
	}
	library("Versions Maven Plugin", "2.8.1") {
		group("org.codehaus.mojo") {
			plugins = [
				"versions-maven-plugin"
			]
		}
	}
	library("WebJars HAL Browser", "3325375") {
		group("org.webjars") {
			modules = [
				"hal-browser"
			]
		}
	}
	library("WebJars Locator Core", "0.46") {
		group("org.webjars") {
			modules = [
				"webjars-locator-core"
			]
		}
	}
	library("WSDL4j", "1.6.3") {
		group("wsdl4j") {
			modules = [
				"wsdl4j"
			]
		}
	}
	library("XML Maven Plugin", "1.0.2") {
		group("org.codehaus.mojo") {
			plugins = [
				"xml-maven-plugin"
			]
		}
	}
	library("XmlUnit2", "2.8.2") {
		group("org.xmlunit") {
			modules = [
				"xmlunit-assertj",
				"xmlunit-core",
				"xmlunit-legacy",
				"xmlunit-matchers",
				"xmlunit-placeholders"
			]
		}
	}
}

generateMetadataFileForMavenPublication {
	enabled = false
}<|MERGE_RESOLUTION|>--- conflicted
+++ resolved
@@ -1765,14 +1765,10 @@
 			]
 		}
 	}
-<<<<<<< HEAD
-	library("Tomcat", "9.0.44") {
+	library("Tomcat", "${tomcatVersion}") {
 		prohibit("[10.0.0-M1,)") {
 			because "it uses the jakarta.* namespace"
 		}
-=======
-	library("Tomcat", "${tomcatVersion}") {
->>>>>>> 56674b90
 		group("org.apache.tomcat") {
 			modules = [
 				"tomcat-annotations-api",
