/*
 * Copyright 2012-2019 the original author or authors.
 *
 * Licensed under the Apache License, Version 2.0 (the "License");
 * you may not use this file except in compliance with the License.
 * You may obtain a copy of the License at
 *
 *      https://www.apache.org/licenses/LICENSE-2.0
 *
 * Unless required by applicable law or agreed to in writing, software
 * distributed under the License is distributed on an "AS IS" BASIS,
 * WITHOUT WARRANTIES OR CONDITIONS OF ANY KIND, either express or implied.
 * See the License for the specific language governing permissions and
 * limitations under the License.
 */

package org.springframework.boot.web.embedded.tomcat;

import java.io.File;
import java.io.IOException;
import java.net.URISyntaxException;
import java.net.URL;
import java.nio.charset.Charset;
import java.nio.charset.StandardCharsets;
import java.time.Duration;
import java.util.Arrays;
import java.util.HashMap;
import java.util.Locale;
import java.util.Map;
import java.util.concurrent.atomic.AtomicReference;

import javax.naming.InitialContext;
import javax.naming.NamingException;
import javax.servlet.MultipartConfigElement;
import javax.servlet.ServletContext;
import javax.servlet.ServletException;
import javax.servlet.ServletRegistration.Dynamic;
import javax.servlet.http.HttpServlet;
import javax.servlet.http.HttpServletRequest;
import javax.servlet.http.HttpServletResponse;

import org.apache.catalina.Container;
import org.apache.catalina.Context;
import org.apache.catalina.LifecycleEvent;
import org.apache.catalina.LifecycleListener;
import org.apache.catalina.LifecycleState;
import org.apache.catalina.Service;
import org.apache.catalina.SessionIdGenerator;
import org.apache.catalina.Valve;
import org.apache.catalina.connector.Connector;
import org.apache.catalina.core.AprLifecycleListener;
import org.apache.catalina.core.StandardContext;
import org.apache.catalina.core.StandardWrapper;
import org.apache.catalina.startup.Tomcat;
import org.apache.catalina.util.CharsetMapper;
import org.apache.catalina.valves.RemoteIpValve;
import org.apache.catalina.webresources.TomcatURLStreamHandlerFactory;
import org.apache.coyote.ProtocolHandler;
import org.apache.coyote.http11.AbstractHttp11Protocol;
import org.apache.jasper.servlet.JspServlet;
import org.apache.tomcat.JarScanFilter;
import org.apache.tomcat.JarScanType;
import org.junit.jupiter.api.AfterEach;
import org.junit.jupiter.api.Test;
import org.mockito.ArgumentCaptor;
import org.mockito.InOrder;

import org.springframework.boot.testsupport.system.CapturedOutput;
import org.springframework.boot.web.server.PortInUseException;
import org.springframework.boot.web.server.WebServerException;
import org.springframework.boot.web.servlet.server.AbstractServletWebServerFactory;
import org.springframework.boot.web.servlet.server.AbstractServletWebServerFactoryTests;
import org.springframework.core.io.ByteArrayResource;
import org.springframework.http.HttpEntity;
import org.springframework.http.HttpHeaders;
import org.springframework.http.HttpStatus;
import org.springframework.http.MediaType;
import org.springframework.http.ResponseEntity;
import org.springframework.test.util.ReflectionTestUtils;
import org.springframework.util.FileSystemUtils;
import org.springframework.util.LinkedMultiValueMap;
import org.springframework.util.MultiValueMap;
import org.springframework.web.client.RestTemplate;

import static org.assertj.core.api.Assertions.assertThat;
import static org.assertj.core.api.Assertions.assertThatExceptionOfType;
import static org.assertj.core.api.Assertions.assertThatIllegalArgumentException;
import static org.mockito.ArgumentMatchers.any;
import static org.mockito.Mockito.inOrder;
import static org.mockito.Mockito.mock;
import static org.mockito.Mockito.verify;

/**
 * Tests for {@link TomcatServletWebServerFactory}.
 *
 * @author Phillip Webb
 * @author Dave Syer
 * @author Stephane Nicoll
 */
class TomcatServletWebServerFactoryTests extends AbstractServletWebServerFactoryTests {

	@Override
	protected TomcatServletWebServerFactory getFactory() {
		return new TomcatServletWebServerFactory(0);
	}

	@AfterEach
	void restoreTccl() {
		ReflectionTestUtils.setField(TomcatURLStreamHandlerFactory.class, "instance", null);
		ReflectionTestUtils.setField(URL.class, "factory", null);
		Thread.currentThread().setContextClassLoader(getClass().getClassLoader());
	}

	// JMX MBean names clash if you get more than one Engine with the same name...
	@Test
	void tomcatEngineNames() {
		TomcatServletWebServerFactory factory = getFactory();
		this.webServer = factory.getWebServer();
		factory.setPort(0);
		TomcatWebServer tomcatWebServer = (TomcatWebServer) factory.getWebServer();
		// Make sure that the names are different
		String firstName = ((TomcatWebServer) this.webServer).getTomcat().getEngine().getName();
		String secondName = tomcatWebServer.getTomcat().getEngine().getName();
		assertThat(firstName).as("Tomcat engines must have different names").isNotEqualTo(secondName);
		tomcatWebServer.stop();
	}

	@Test
	void defaultTomcatListeners() {
		TomcatServletWebServerFactory factory = getFactory();
		if (AprLifecycleListener.isAprAvailable()) {
			assertThat(factory.getContextLifecycleListeners()).hasSize(1).first()
					.isInstanceOf(AprLifecycleListener.class);
		}
		else {
			assertThat(factory.getContextLifecycleListeners()).isEmpty();
		}
	}

	@Test
	void tomcatListeners() {
		TomcatServletWebServerFactory factory = getFactory();
		LifecycleListener[] listeners = new LifecycleListener[4];
		Arrays.setAll(listeners, (i) -> mock(LifecycleListener.class));
		factory.setContextLifecycleListeners(Arrays.asList(listeners[0], listeners[1]));
		factory.addContextLifecycleListeners(listeners[2], listeners[3]);
		this.webServer = factory.getWebServer();
		InOrder ordered = inOrder((Object[]) listeners);
		for (LifecycleListener listener : listeners) {
			ordered.verify(listener).lifecycleEvent(any(LifecycleEvent.class));
		}
	}

	@Test
	void tomcatCustomizers() {
		TomcatServletWebServerFactory factory = getFactory();
		TomcatContextCustomizer[] customizers = new TomcatContextCustomizer[4];
		Arrays.setAll(customizers, (i) -> mock(TomcatContextCustomizer.class));
		factory.setTomcatContextCustomizers(Arrays.asList(customizers[0], customizers[1]));
		factory.addContextCustomizers(customizers[2], customizers[3]);
		this.webServer = factory.getWebServer();
		InOrder ordered = inOrder((Object[]) customizers);
		for (TomcatContextCustomizer customizer : customizers) {
			ordered.verify(customizer).customize(any(Context.class));
		}
	}

	@Test
	void contextIsAddedToHostBeforeCustomizersAreCalled() {
		TomcatServletWebServerFactory factory = getFactory();
		TomcatContextCustomizer customizer = mock(TomcatContextCustomizer.class);
		factory.addContextCustomizers(customizer);
		this.webServer = factory.getWebServer();
		ArgumentCaptor<Context> contextCaptor = ArgumentCaptor.forClass(Context.class);
		verify(customizer).customize(contextCaptor.capture());
		assertThat(contextCaptor.getValue().getParent()).isNotNull();
	}

	@Test
	void tomcatConnectorCustomizers() {
		TomcatServletWebServerFactory factory = getFactory();
		TomcatConnectorCustomizer[] customizers = new TomcatConnectorCustomizer[4];
		Arrays.setAll(customizers, (i) -> mock(TomcatConnectorCustomizer.class));
		factory.setTomcatConnectorCustomizers(Arrays.asList(customizers[0], customizers[1]));
		factory.addConnectorCustomizers(customizers[2], customizers[3]);
		this.webServer = factory.getWebServer();
		InOrder ordered = inOrder((Object[]) customizers);
		for (TomcatConnectorCustomizer customizer : customizers) {
			ordered.verify(customizer).customize(any(Connector.class));
		}
	}

	@Test
	@SuppressWarnings({ "unchecked", "rawtypes" })
	void tomcatProtocolHandlerCustomizersShouldBeInvoked() {
		TomcatServletWebServerFactory factory = getFactory();
		TomcatProtocolHandlerCustomizer<AbstractHttp11Protocol<?>>[] customizers = new TomcatProtocolHandlerCustomizer[4];
		Arrays.setAll(customizers, (i) -> mock(TomcatProtocolHandlerCustomizer.class));
		factory.setTomcatProtocolHandlerCustomizers(Arrays.asList(customizers[0], customizers[1]));
		factory.addProtocolHandlerCustomizers(customizers[2], customizers[3]);
		this.webServer = factory.getWebServer();
		InOrder ordered = inOrder((Object[]) customizers);
		for (TomcatProtocolHandlerCustomizer customizer : customizers) {
			ordered.verify(customizer).customize(any(ProtocolHandler.class));
		}
	}

	@Test
	void tomcatProtocolHandlerCanBeCustomized() {
		TomcatServletWebServerFactory factory = getFactory();
		TomcatProtocolHandlerCustomizer<AbstractHttp11Protocol<?>> customizer = (protocolHandler) -> protocolHandler
				.setProcessorCache(250);
		factory.addProtocolHandlerCustomizers(customizer);
		Tomcat tomcat = getTomcat(factory);
		Connector connector = ((TomcatWebServer) this.webServer).getServiceConnectors().get(tomcat.getService())[0];
		AbstractHttp11Protocol<?> protocolHandler = (AbstractHttp11Protocol<?>) connector.getProtocolHandler();
		assertThat(protocolHandler.getProcessorCache()).isEqualTo(250);
	}

	@Test
	void tomcatAdditionalConnectors() {
		TomcatServletWebServerFactory factory = getFactory();
		Connector[] connectors = new Connector[4];
		Arrays.setAll(connectors, (i) -> new Connector());
		factory.addAdditionalTomcatConnectors(connectors);
		this.webServer = factory.getWebServer();
		Map<Service, Connector[]> connectorsByService = ((TomcatWebServer) this.webServer).getServiceConnectors();
		assertThat(connectorsByService.values().iterator().next()).hasSize(connectors.length + 1);
	}

	@Test
	void addNullAdditionalConnectorThrows() {
		TomcatServletWebServerFactory factory = getFactory();
		assertThatIllegalArgumentException().isThrownBy(() -> factory.addAdditionalTomcatConnectors((Connector[]) null))
				.withMessageContaining("Connectors must not be null");
	}

	@Test
	void sessionTimeout() {
		TomcatServletWebServerFactory factory = getFactory();
		factory.getSession().setTimeout(Duration.ofSeconds(10));
		assertTimeout(factory, 1);
	}

	@Test
	void sessionTimeoutInMins() {
		TomcatServletWebServerFactory factory = getFactory();
		factory.getSession().setTimeout(Duration.ofMinutes(1));
		assertTimeout(factory, 1);
	}

	@Test
	void noSessionTimeout() {
		TomcatServletWebServerFactory factory = getFactory();
		factory.getSession().setTimeout(null);
		assertTimeout(factory, -1);
	}

	@Test
	void valve() {
		TomcatServletWebServerFactory factory = getFactory();
		Valve valve = mock(Valve.class);
		factory.addContextValves(valve);
		this.webServer = factory.getWebServer();
		verify(valve).setNext(any(Valve.class));
	}

	@Test
	void setNullTomcatContextCustomizersThrows() {
		TomcatServletWebServerFactory factory = getFactory();
		assertThatIllegalArgumentException().isThrownBy(() -> factory.setTomcatContextCustomizers(null))
				.withMessageContaining("TomcatContextCustomizers must not be null");
	}

	@Test
	void addNullContextCustomizersThrows() {
		TomcatServletWebServerFactory factory = getFactory();
		assertThatIllegalArgumentException()
				.isThrownBy(() -> factory.addContextCustomizers((TomcatContextCustomizer[]) null))
				.withMessageContaining("TomcatContextCustomizers must not be null");
	}

	@Test
	void setNullTomcatConnectorCustomizersThrows() {
		TomcatServletWebServerFactory factory = getFactory();
		assertThatIllegalArgumentException().isThrownBy(() -> factory.setTomcatConnectorCustomizers(null))
				.withMessageContaining("TomcatConnectorCustomizers must not be null");
	}

	@Test
	void addNullConnectorCustomizersThrows() {
		TomcatServletWebServerFactory factory = getFactory();
		assertThatIllegalArgumentException()
				.isThrownBy(() -> factory.addConnectorCustomizers((TomcatConnectorCustomizer[]) null))
				.withMessageContaining("TomcatConnectorCustomizers must not be null");
	}

	@Test
	void setNullTomcatProtocolHandlerCustomizersThrows() {
		TomcatServletWebServerFactory factory = getFactory();
		assertThatIllegalArgumentException().isThrownBy(() -> factory.setTomcatProtocolHandlerCustomizers(null))
				.withMessageContaining("TomcatProtocolHandlerCustomizers must not be null");
	}

	@Test
	void addNullTomcatProtocolHandlerCustomizersThrows() {
		TomcatServletWebServerFactory factory = getFactory();
		assertThatIllegalArgumentException()
				.isThrownBy(() -> factory.addProtocolHandlerCustomizers((TomcatProtocolHandlerCustomizer[]) null))
				.withMessageContaining("TomcatProtocolHandlerCustomizers must not be null");
	}

	@Test
	void uriEncoding() {
		TomcatServletWebServerFactory factory = getFactory();
		factory.setUriEncoding(StandardCharsets.US_ASCII);
		Tomcat tomcat = getTomcat(factory);
		Connector connector = ((TomcatWebServer) this.webServer).getServiceConnectors().get(tomcat.getService())[0];
		assertThat(connector.getURIEncoding()).isEqualTo("US-ASCII");
	}

	@Test
	void defaultUriEncoding() {
		TomcatServletWebServerFactory factory = getFactory();
		Tomcat tomcat = getTomcat(factory);
		Connector connector = ((TomcatWebServer) this.webServer).getServiceConnectors().get(tomcat.getService())[0];
		assertThat(connector.getURIEncoding()).isEqualTo("UTF-8");
	}

	@Test
<<<<<<< HEAD
	void startupFailureDoesNotResultInUnstoppedThreadsBeingReported(CapturedOutput output) throws IOException {
=======
	public void primaryConnectorPortClashThrowsWebServerException() throws Exception {
		doWithBlockedPort((port) -> {
			TomcatServletWebServerFactory factory = getFactory();
			factory.setPort(port);
			assertThatExceptionOfType(WebServerException.class).isThrownBy(() -> {
				this.webServer = factory.getWebServer();
				this.webServer.start();
			});
		});
	}

	@Test
	public void startupFailureDoesNotResultInUnstoppedThreadsBeingReported() throws Exception {
>>>>>>> 3cadde09
		super.portClashOfPrimaryConnectorResultsInPortInUseException();
		assertThat(output).doesNotContain("appears to have started a thread named [main]");
	}

	@Test
	void stopCalledWithoutStart() {
		TomcatServletWebServerFactory factory = getFactory();
		this.webServer = factory.getWebServer(exampleServletRegistration());
		this.webServer.stop();
		Tomcat tomcat = ((TomcatWebServer) this.webServer).getTomcat();
		assertThat(tomcat.getServer().getState()).isSameAs(LifecycleState.DESTROYED);
	}

	@Override
	protected void addConnector(int port, AbstractServletWebServerFactory factory) {
		Connector connector = new Connector("org.apache.coyote.http11.Http11NioProtocol");
		connector.setPort(port);
		((TomcatServletWebServerFactory) factory).addAdditionalTomcatConnectors(connector);
	}

	@Test
	void useForwardHeaders() throws Exception {
		TomcatServletWebServerFactory factory = getFactory();
		factory.addContextValves(new RemoteIpValve());
		assertForwardHeaderIsUsed(factory);
	}

	@Test
	void disableDoesNotSaveSessionFiles() throws Exception {
		TomcatServletWebServerFactory factory = getFactory();
		// If baseDir is not set SESSIONS.ser is written to a different temp directory
		// each time. By setting it we can really ensure that data isn't saved
		factory.setBaseDirectory(this.tempDir);
		this.webServer = factory.getWebServer(sessionServletRegistration());
		this.webServer.start();
		String s1 = getResponse(getLocalUrl("/session"));
		String s2 = getResponse(getLocalUrl("/session"));
		this.webServer.stop();
		this.webServer = factory.getWebServer(sessionServletRegistration());
		this.webServer.start();
		String s3 = getResponse(getLocalUrl("/session"));
		String message = "Session error s1=" + s1 + " s2=" + s2 + " s3=" + s3;
		assertThat(s2.split(":")[0]).as(message).isEqualTo(s1.split(":")[1]);
		assertThat(s3.split(":")[0]).as(message).isNotEqualTo(s2.split(":")[1]);
	}

	@Test
	void jndiLookupsCanBePerformedDuringApplicationContextRefresh() throws NamingException {
		Thread.currentThread().setContextClassLoader(getClass().getClassLoader());
		TomcatServletWebServerFactory factory = new TomcatServletWebServerFactory(0) {

			@Override
			protected TomcatWebServer getTomcatWebServer(Tomcat tomcat) {
				tomcat.enableNaming();
				return super.getTomcatWebServer(tomcat);
			}

		};
		// Server is created in onRefresh
		this.webServer = factory.getWebServer();
		// Lookups should now be possible
		new InitialContext().lookup("java:comp/env");
		// Called in finishRefresh, giving us an opportunity to remove the context binding
		// and avoid a leak
		this.webServer.start();
		// Lookups should no longer be possible
		assertThatExceptionOfType(NamingException.class).isThrownBy(() -> new InitialContext().lookup("java:comp/env"));
	}

	@Test
	void defaultLocaleCharsetMappingsAreOverridden() {
		TomcatServletWebServerFactory factory = getFactory();
		this.webServer = factory.getWebServer();
		// override defaults, see org.apache.catalina.util.CharsetMapperDefault.properties
		assertThat(getCharset(Locale.ENGLISH)).isEqualTo(StandardCharsets.UTF_8);
		assertThat(getCharset(Locale.FRENCH)).isEqualTo(StandardCharsets.UTF_8);
	}

	@Test
	void sessionIdGeneratorIsConfiguredWithAttributesFromTheManager() {
		System.setProperty("jvmRoute", "test");
		try {
			TomcatServletWebServerFactory factory = getFactory();
			this.webServer = factory.getWebServer();
			this.webServer.start();
		}
		finally {
			System.clearProperty("jvmRoute");
		}
		Tomcat tomcat = ((TomcatWebServer) this.webServer).getTomcat();
		Context context = (Context) tomcat.getHost().findChildren()[0];
		SessionIdGenerator sessionIdGenerator = context.getManager().getSessionIdGenerator();
		assertThat(sessionIdGenerator).isInstanceOf(LazySessionIdGenerator.class);
		assertThat(sessionIdGenerator.getJvmRoute()).isEqualTo("test");
	}

	@Test
	void tldSkipPatternsShouldBeAppliedToContextJarScanner() {
		TomcatServletWebServerFactory factory = getFactory();
		factory.addTldSkipPatterns("foo.jar", "bar.jar");
		this.webServer = factory.getWebServer();
		this.webServer.start();
		Tomcat tomcat = ((TomcatWebServer) this.webServer).getTomcat();
		Context context = (Context) tomcat.getHost().findChildren()[0];
		JarScanFilter jarScanFilter = context.getJarScanner().getJarScanFilter();
		assertThat(jarScanFilter.check(JarScanType.TLD, "foo.jar")).isFalse();
		assertThat(jarScanFilter.check(JarScanType.TLD, "bar.jar")).isFalse();
		assertThat(jarScanFilter.check(JarScanType.TLD, "test.jar")).isTrue();
	}

	@Test
	void customTomcatHttpOnlyCookie() {
		TomcatServletWebServerFactory factory = getFactory();
		factory.getSession().getCookie().setHttpOnly(false);
		this.webServer = factory.getWebServer();
		this.webServer.start();
		Tomcat tomcat = ((TomcatWebServer) this.webServer).getTomcat();
		Context context = (Context) tomcat.getHost().findChildren()[0];
		assertThat(context.getUseHttpOnly()).isFalse();
	}

	@Test
	void exceptionThrownOnLoadFailureWhenFailCtxIfServletStartFailsIsTrue() {
		TomcatServletWebServerFactory factory = getFactory();
		factory.addContextCustomizers((context) -> {
			if (context instanceof StandardContext) {
				((StandardContext) context).setFailCtxIfServletStartFails(true);
			}
		});
		this.webServer = factory
				.getWebServer((context) -> context.addServlet("failing", FailingServlet.class).setLoadOnStartup(0));
		assertThatExceptionOfType(WebServerException.class).isThrownBy(this.webServer::start);
	}

	@Test
	void exceptionThrownOnLoadFailureWhenFailCtxIfServletStartFailsIsFalse() {
		TomcatServletWebServerFactory factory = getFactory();
		factory.addContextCustomizers((context) -> {
			if (context instanceof StandardContext) {
				((StandardContext) context).setFailCtxIfServletStartFails(false);
			}
		});
		this.webServer = factory
				.getWebServer((context) -> context.addServlet("failing", FailingServlet.class).setLoadOnStartup(0));
		this.webServer.start();
	}

	@Test
	void referenceClearingIsDisabled() {
		TomcatServletWebServerFactory factory = getFactory();
		this.webServer = factory.getWebServer();
		this.webServer.start();
		Tomcat tomcat = ((TomcatWebServer) this.webServer).getTomcat();
		StandardContext context = (StandardContext) tomcat.getHost().findChildren()[0];
		assertThat(context.getClearReferencesObjectStreamClassCaches()).isFalse();
		assertThat(context.getClearReferencesRmiTargets()).isFalse();
		assertThat(context.getClearReferencesThreadLocals()).isFalse();
	}

	@Test
	void nonExistentUploadDirectoryIsCreatedUponMultipartUpload() throws IOException, URISyntaxException {
		TomcatServletWebServerFactory factory = new TomcatServletWebServerFactory(0);
		AtomicReference<ServletContext> servletContextReference = new AtomicReference<>();
		factory.addInitializers((servletContext) -> {
			servletContextReference.set(servletContext);
			Dynamic servlet = servletContext.addServlet("upload", new HttpServlet() {

				@Override
				protected void doPost(HttpServletRequest req, HttpServletResponse resp)
						throws ServletException, IOException {
					req.getParts();
				}

			});
			servlet.addMapping("/upload");
			servlet.setMultipartConfig(new MultipartConfigElement((String) null));
		});
		this.webServer = factory.getWebServer();
		this.webServer.start();
		File temp = (File) servletContextReference.get().getAttribute(ServletContext.TEMPDIR);
		FileSystemUtils.deleteRecursively(temp);
		RestTemplate restTemplate = new RestTemplate();
		HttpHeaders headers = new HttpHeaders();
		MultiValueMap<String, Object> body = new LinkedMultiValueMap<>();
		body.add("file", new ByteArrayResource(new byte[1024 * 1024]));
		headers.setContentType(MediaType.MULTIPART_FORM_DATA);
		HttpEntity<MultiValueMap<String, Object>> requestEntity = new HttpEntity<>(body, headers);
		ResponseEntity<String> response = restTemplate.postForEntity(getLocalUrl("/upload"), requestEntity,
				String.class);
		assertThat(response.getStatusCode()).isEqualTo(HttpStatus.OK);
	}

	@Test
	void exceptionThrownOnContextListenerDestroysServer() {
		TomcatServletWebServerFactory factory = new TomcatServletWebServerFactory(0) {

			@Override
			protected TomcatWebServer getTomcatWebServer(Tomcat tomcat) {
				try {
					return super.getTomcatWebServer(tomcat);
				}
				finally {
					assertThat(tomcat.getServer().getState()).isEqualTo(LifecycleState.DESTROYED);
				}
			}

		};
		assertThatExceptionOfType(WebServerException.class).isThrownBy(
				() -> factory.getWebServer((context) -> context.addListener(new FailingServletContextListener())));
	}

	@Test
	void registerJspServletWithDefaultLoadOnStartup() {
		TomcatServletWebServerFactory factory = new TomcatServletWebServerFactory(0);
		factory.addInitializers((context) -> context.addServlet("manually-registered-jsp-servlet", JspServlet.class));
		this.webServer = factory.getWebServer();
		this.webServer.start();
	}

	@Override
	protected JspServlet getJspServlet() throws ServletException {
		Tomcat tomcat = ((TomcatWebServer) this.webServer).getTomcat();
		Container container = tomcat.getHost().findChildren()[0];
		StandardWrapper standardWrapper = (StandardWrapper) container.findChild("jsp");
		if (standardWrapper == null) {
			return null;
		}
		standardWrapper.load();
		return (JspServlet) standardWrapper.getServlet();
	}

	@Override
	protected Map<String, String> getActualMimeMappings() {
		Context context = (Context) ((TomcatWebServer) this.webServer).getTomcat().getHost().findChildren()[0];
		Map<String, String> mimeMappings = new HashMap<>();
		for (String extension : context.findMimeMappings()) {
			mimeMappings.put(extension, context.findMimeMapping(extension));
		}
		return mimeMappings;
	}

	@Override
	protected Charset getCharset(Locale locale) {
		Context context = (Context) ((TomcatWebServer) this.webServer).getTomcat().getHost().findChildren()[0];
		CharsetMapper mapper = ((TomcatEmbeddedContext) context).getCharsetMapper();
		String charsetName = mapper.getCharset(locale);
		return (charsetName != null) ? Charset.forName(charsetName) : null;
	}

	private void assertTimeout(TomcatServletWebServerFactory factory, int expected) {
		Tomcat tomcat = getTomcat(factory);
		Context context = (Context) tomcat.getHost().findChildren()[0];
		assertThat(context.getSessionTimeout()).isEqualTo(expected);
	}

	private Tomcat getTomcat(TomcatServletWebServerFactory factory) {
		this.webServer = factory.getWebServer();
		return ((TomcatWebServer) this.webServer).getTomcat();
	}

	@Override
	protected void handleExceptionCausedByBlockedPortOnPrimaryConnector(RuntimeException ex, int blockedPort) {
		assertThat(ex).isInstanceOf(PortInUseException.class);
		assertThat(((PortInUseException) ex).getPort()).isEqualTo(blockedPort);
	}

	@Override
	protected void handleExceptionCausedByBlockedPortOnSecondaryConnector(RuntimeException ex, int blockedPort) {
		assertThat(ex).isInstanceOf(ConnectorStartFailedException.class);
		assertThat(((ConnectorStartFailedException) ex).getPort()).isEqualTo(blockedPort);
	}

}<|MERGE_RESOLUTION|>--- conflicted
+++ resolved
@@ -328,23 +328,7 @@
 	}
 
 	@Test
-<<<<<<< HEAD
-	void startupFailureDoesNotResultInUnstoppedThreadsBeingReported(CapturedOutput output) throws IOException {
-=======
-	public void primaryConnectorPortClashThrowsWebServerException() throws Exception {
-		doWithBlockedPort((port) -> {
-			TomcatServletWebServerFactory factory = getFactory();
-			factory.setPort(port);
-			assertThatExceptionOfType(WebServerException.class).isThrownBy(() -> {
-				this.webServer = factory.getWebServer();
-				this.webServer.start();
-			});
-		});
-	}
-
-	@Test
-	public void startupFailureDoesNotResultInUnstoppedThreadsBeingReported() throws Exception {
->>>>>>> 3cadde09
+	void startupFailureDoesNotResultInUnstoppedThreadsBeingReported(CapturedOutput output) throws Exception {
 		super.portClashOfPrimaryConnectorResultsInPortInUseException();
 		assertThat(output).doesNotContain("appears to have started a thread named [main]");
 	}
