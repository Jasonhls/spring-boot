/*
<<<<<<< HEAD
 * Copyright 2012-2018 the original author or authors.
=======
 * Copyright 2012-2019 the original author or authors.
>>>>>>> c6c139d9
 *
 * Licensed under the Apache License, Version 2.0 (the "License");
 * you may not use this file except in compliance with the License.
 * You may obtain a copy of the License at
 *
 *      https://www.apache.org/licenses/LICENSE-2.0
 *
 * Unless required by applicable law or agreed to in writing, software
 * distributed under the License is distributed on an "AS IS" BASIS,
 * WITHOUT WARRANTIES OR CONDITIONS OF ANY KIND, either express or implied.
 * See the License for the specific language governing permissions and
 * limitations under the License.
 */

package org.springframework.boot.context.config;

import org.junit.Test;

import org.springframework.context.ApplicationContextException;
import org.springframework.context.ApplicationContextInitializer;
import org.springframework.context.ConfigurableApplicationContext;
import org.springframework.context.support.StaticApplicationContext;
import org.springframework.core.Ordered;
import org.springframework.core.annotation.Order;
import org.springframework.test.context.support.TestPropertySourceUtils;
import org.springframework.web.context.ConfigurableWebApplicationContext;

import static org.assertj.core.api.Assertions.assertThat;
import static org.assertj.core.api.Assertions.assertThatExceptionOfType;
import static org.assertj.core.api.Assertions.assertThatIllegalArgumentException;

/**
 * Tests for {@link DelegatingApplicationContextInitializer}.
 *
 * @author Phillip Webb
 */
public class DelegatingApplicationContextInitializerTests {

	private final DelegatingApplicationContextInitializer initializer = new DelegatingApplicationContextInitializer();

	@Test
	public void orderedInitialize() {
		StaticApplicationContext context = new StaticApplicationContext();
		TestPropertySourceUtils.addInlinedPropertiesToEnvironment(context,
				"context.initializer.classes=" + MockInitB.class.getName() + "," + MockInitA.class.getName());
		this.initializer.initialize(context);
		assertThat(context.getBeanFactory().getSingleton("a")).isEqualTo("a");
		assertThat(context.getBeanFactory().getSingleton("b")).isEqualTo("b");
	}

	@Test
	public void noInitializers() {
		StaticApplicationContext context = new StaticApplicationContext();
		this.initializer.initialize(context);
	}

	@Test
	public void emptyInitializers() {
		StaticApplicationContext context = new StaticApplicationContext();
		TestPropertySourceUtils.addInlinedPropertiesToEnvironment(context, "context.initializer.classes:");
		this.initializer.initialize(context);
	}

	@Test
	public void noSuchInitializerClass() {
		StaticApplicationContext context = new StaticApplicationContext();
		TestPropertySourceUtils.addInlinedPropertiesToEnvironment(context,
				"context.initializer.classes=missing.madeup.class");
		assertThatExceptionOfType(ApplicationContextException.class)
				.isThrownBy(() -> this.initializer.initialize(context));
	}

	@Test
	public void notAnInitializerClass() {
		StaticApplicationContext context = new StaticApplicationContext();
		TestPropertySourceUtils.addInlinedPropertiesToEnvironment(context,
				"context.initializer.classes=" + Object.class.getName());
		assertThatIllegalArgumentException()
				.isThrownBy(() -> this.initializer.initialize(context));
	}

	@Test
	public void genericNotSuitable() {
		StaticApplicationContext context = new StaticApplicationContext();
		TestPropertySourceUtils.addInlinedPropertiesToEnvironment(context,
				"context.initializer.classes=" + NotSuitableInit.class.getName());
		assertThatIllegalArgumentException()
				.isThrownBy(() -> this.initializer.initialize(context))
				.withMessageContaining("generic parameter");
	}

	@Order(Ordered.HIGHEST_PRECEDENCE)
	private static class MockInitA implements ApplicationContextInitializer<ConfigurableApplicationContext> {

		@Override
		public void initialize(ConfigurableApplicationContext applicationContext) {
			applicationContext.getBeanFactory().registerSingleton("a", "a");
		}

	}

	@Order(Ordered.LOWEST_PRECEDENCE)
	private static class MockInitB implements ApplicationContextInitializer<ConfigurableApplicationContext> {

		@Override
		public void initialize(ConfigurableApplicationContext applicationContext) {
			assertThat(applicationContext.getBeanFactory().getSingleton("a")).isEqualTo("a");
			applicationContext.getBeanFactory().registerSingleton("b", "b");
		}

	}

	private static class NotSuitableInit implements ApplicationContextInitializer<ConfigurableWebApplicationContext> {

		@Override
		public void initialize(ConfigurableWebApplicationContext applicationContext) {
		}

	}

}<|MERGE_RESOLUTION|>--- conflicted
+++ resolved
@@ -1,9 +1,5 @@
 /*
-<<<<<<< HEAD
- * Copyright 2012-2018 the original author or authors.
-=======
  * Copyright 2012-2019 the original author or authors.
->>>>>>> c6c139d9
  *
  * Licensed under the Apache License, Version 2.0 (the "License");
  * you may not use this file except in compliance with the License.
@@ -81,8 +77,7 @@
 		StaticApplicationContext context = new StaticApplicationContext();
 		TestPropertySourceUtils.addInlinedPropertiesToEnvironment(context,
 				"context.initializer.classes=" + Object.class.getName());
-		assertThatIllegalArgumentException()
-				.isThrownBy(() -> this.initializer.initialize(context));
+		assertThatIllegalArgumentException().isThrownBy(() -> this.initializer.initialize(context));
 	}
 
 	@Test
@@ -90,8 +85,7 @@
 		StaticApplicationContext context = new StaticApplicationContext();
 		TestPropertySourceUtils.addInlinedPropertiesToEnvironment(context,
 				"context.initializer.classes=" + NotSuitableInit.class.getName());
-		assertThatIllegalArgumentException()
-				.isThrownBy(() -> this.initializer.initialize(context))
+		assertThatIllegalArgumentException().isThrownBy(() -> this.initializer.initialize(context))
 				.withMessageContaining("generic parameter");
 	}
 
