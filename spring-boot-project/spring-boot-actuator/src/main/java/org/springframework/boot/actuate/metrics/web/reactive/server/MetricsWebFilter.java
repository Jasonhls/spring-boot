--- conflicted
+++ resolved
@@ -101,15 +101,20 @@
 		}
 	}
 
-<<<<<<< HEAD
 	private void record(ServerWebExchange exchange, Throwable cause, long start) {
-		cause = (cause != null) ? cause : exchange.getAttribute(ErrorAttributes.ERROR_ATTRIBUTE);
-		Object handler = exchange.getAttribute(HandlerMapping.BEST_MATCHING_HANDLER_ATTRIBUTE);
-		Set<Timed> annotations = getTimedAnnotations(handler);
-		Iterable<Tag> tags = this.tagsProvider.httpRequestTags(exchange, cause);
-		long duration = System.nanoTime() - start;
-		AutoTimer.apply(this.autoTimer, this.metricName, annotations,
-				(builder) -> builder.tags(tags).register(this.registry).record(duration, TimeUnit.NANOSECONDS));
+		try {
+			cause = (cause != null) ? cause : exchange.getAttribute(ErrorAttributes.ERROR_ATTRIBUTE);
+			Object handler = exchange.getAttribute(HandlerMapping.BEST_MATCHING_HANDLER_ATTRIBUTE);
+			Set<Timed> annotations = getTimedAnnotations(handler);
+			Iterable<Tag> tags = this.tagsProvider.httpRequestTags(exchange, cause);
+			long duration = System.nanoTime() - start;
+			AutoTimer.apply(this.autoTimer, this.metricName, annotations,
+					(builder) -> builder.tags(tags).register(this.registry).record(duration, TimeUnit.NANOSECONDS));
+		}
+		catch (Exception ex) {
+			logger.warn("Failed to record timer metrics", ex);
+			// Allow exchange to continue, unaffected by metrics problem
+		}
 	}
 
 	private Set<Timed> getTimedAnnotations(Object handler) {
@@ -118,18 +123,6 @@
 			return TimedAnnotations.get(handlerMethod.getMethod(), handlerMethod.getBeanType());
 		}
 		return Collections.emptySet();
-=======
-	private void record(ServerWebExchange exchange, long start, Throwable cause) {
-		try {
-			Iterable<Tag> tags = this.tagsProvider.httpRequestTags(exchange, cause);
-			this.autoTimer.builder(this.metricName).tags(tags).register(this.registry).record(System.nanoTime() - start,
-					TimeUnit.NANOSECONDS);
-		}
-		catch (Exception ex) {
-			logger.warn("Failed to record timer metrics", ex);
-			// Allow exchange to continue, unaffected by metrics problem
-		}
->>>>>>> ff45e4c4
 	}
 
 }