/*
 * Copyright 2012-2019 the original author or authors.
 *
 * Licensed under the Apache License, Version 2.0 (the "License");
 * you may not use this file except in compliance with the License.
 * You may obtain a copy of the License at
 *
 *      https://www.apache.org/licenses/LICENSE-2.0
 *
 * Unless required by applicable law or agreed to in writing, software
 * distributed under the License is distributed on an "AS IS" BASIS,
 * WITHOUT WARRANTIES OR CONDITIONS OF ANY KIND, either express or implied.
 * See the License for the specific language governing permissions and
 * limitations under the License.
 */

package org.springframework.boot.actuate.endpoint.jmx.annotation;

import java.util.Collection;
import java.util.Collections;
import java.util.HashMap;
import java.util.Map;
import java.util.concurrent.TimeUnit;
import java.util.function.Consumer;
import java.util.function.Function;

import org.junit.Test;

import org.springframework.boot.actuate.endpoint.EndpointId;
import org.springframework.boot.actuate.endpoint.annotation.DeleteOperation;
import org.springframework.boot.actuate.endpoint.annotation.Endpoint;
import org.springframework.boot.actuate.endpoint.annotation.ReadOperation;
import org.springframework.boot.actuate.endpoint.annotation.WriteOperation;
import org.springframework.boot.actuate.endpoint.invoke.convert.ConversionServiceParameterValueMapper;
import org.springframework.boot.actuate.endpoint.invoker.cache.CachingOperationInvoker;
import org.springframework.boot.actuate.endpoint.invoker.cache.CachingOperationInvokerAdvisor;
import org.springframework.boot.actuate.endpoint.jmx.ExposableJmxEndpoint;
import org.springframework.boot.actuate.endpoint.jmx.JmxOperation;
import org.springframework.boot.actuate.endpoint.jmx.JmxOperationParameter;
import org.springframework.boot.actuate.endpoint.web.annotation.WebEndpoint;
import org.springframework.context.annotation.AnnotationConfigApplicationContext;
import org.springframework.context.annotation.Bean;
import org.springframework.context.annotation.Configuration;
import org.springframework.core.convert.support.DefaultConversionService;
import org.springframework.jmx.export.annotation.ManagedOperation;
import org.springframework.jmx.export.annotation.ManagedOperationParameter;
import org.springframework.jmx.export.annotation.ManagedOperationParameters;
import org.springframework.test.util.ReflectionTestUtils;

import static org.assertj.core.api.Assertions.assertThat;
import static org.assertj.core.api.Assertions.assertThatIllegalStateException;

/**
 * Tests for {@link JmxEndpointDiscoverer}.
 *
 * @author Stephane Nicoll
 * @author Phillip Webb
 */
public class JmxEndpointDiscovererTests {

	@Test
	public void getEndpointsWhenNoEndpointBeansShouldReturnEmptyCollection() {
		load(EmptyConfiguration.class, (discoverer) -> assertThat(discoverer.getEndpoints()).isEmpty());
	}

	@Test
	public void getEndpointsShouldDiscoverStandardEndpoints() {
		load(TestEndpoint.class, (discoverer) -> {
			Map<EndpointId, ExposableJmxEndpoint> endpoints = discover(discoverer);
			assertThat(endpoints).containsOnlyKeys(EndpointId.of("test"));
			Map<String, JmxOperation> operationByName = mapOperations(
					endpoints.get(EndpointId.of("test")).getOperations());
			assertThat(operationByName).containsOnlyKeys("getAll", "getSomething", "update", "deleteSomething");
			JmxOperation getAll = operationByName.get("getAll");
			assertThat(getAll.getDescription()).isEqualTo("Invoke getAll for endpoint test");
			assertThat(getAll.getOutputType()).isEqualTo(Object.class);
			assertThat(getAll.getParameters()).isEmpty();
			JmxOperation getSomething = operationByName.get("getSomething");
			assertThat(getSomething.getDescription()).isEqualTo("Invoke getSomething for endpoint test");
			assertThat(getSomething.getOutputType()).isEqualTo(String.class);
			assertThat(getSomething.getParameters()).hasSize(1);
			hasDefaultParameter(getSomething, 0, String.class);
			JmxOperation update = operationByName.get("update");
			assertThat(update.getDescription()).isEqualTo("Invoke update for endpoint test");
			assertThat(update.getOutputType()).isEqualTo(Void.TYPE);
			assertThat(update.getParameters()).hasSize(2);
			hasDefaultParameter(update, 0, String.class);
			hasDefaultParameter(update, 1, String.class);
			JmxOperation deleteSomething = operationByName.get("deleteSomething");
			assertThat(deleteSomething.getDescription()).isEqualTo("Invoke deleteSomething for endpoint test");
			assertThat(deleteSomething.getOutputType()).isEqualTo(Void.TYPE);
			assertThat(deleteSomething.getParameters()).hasSize(1);
			hasDefaultParameter(deleteSomething, 0, String.class);
		});
	}

	@Test
	public void getEndpointsWhenHasFilteredEndpointShouldOnlyDiscoverJmxEndpoints() {
		load(MultipleEndpointsConfiguration.class, (discoverer) -> {
			Map<EndpointId, ExposableJmxEndpoint> endpoints = discover(discoverer);
			assertThat(endpoints).containsOnlyKeys(EndpointId.of("test"), EndpointId.of("jmx"));
		});
	}

	@Test
	public void getEndpointsWhenJmxExtensionIsMissingEndpointShouldThrowException() {
<<<<<<< HEAD
		load(TestJmxEndpointExtension.class,
				(discoverer) -> assertThatIllegalStateException()
						.isThrownBy(discoverer::getEndpoints).withMessageContaining(
								"Invalid extension 'jmxEndpointDiscovererTests.TestJmxEndpointExtension': no endpoint found with id 'test'"));
=======
		load(TestJmxEndpointExtension.class, (discoverer) -> {
			this.thrown.expect(IllegalStateException.class);
			this.thrown.expectMessage("Invalid extension 'jmxEndpointDiscovererTests.TestJmxEndpointExtension': "
					+ "no endpoint found with id 'test'");
			discoverer.getEndpoints();
		});
>>>>>>> c6c139d9
	}

	@Test
	public void getEndpointsWhenHasJmxExtensionShouldOverrideStandardEndpoint() {
		load(OverriddenOperationJmxEndpointConfiguration.class, (discoverer) -> {
			Map<EndpointId, ExposableJmxEndpoint> endpoints = discover(discoverer);
			assertThat(endpoints).containsOnlyKeys(EndpointId.of("test"));
			assertJmxTestEndpoint(endpoints.get(EndpointId.of("test")));
		});
	}

	@Test
	public void getEndpointsWhenHasJmxExtensionWithNewOperationAddsExtraOperation() {
		load(AdditionalOperationJmxEndpointConfiguration.class, (discoverer) -> {
			Map<EndpointId, ExposableJmxEndpoint> endpoints = discover(discoverer);
			assertThat(endpoints).containsOnlyKeys(EndpointId.of("test"));
			Map<String, JmxOperation> operationByName = mapOperations(
					endpoints.get(EndpointId.of("test")).getOperations());
			assertThat(operationByName).containsOnlyKeys("getAll", "getSomething", "update", "deleteSomething",
					"getAnother");
			JmxOperation getAnother = operationByName.get("getAnother");
			assertThat(getAnother.getDescription()).isEqualTo("Get another thing");
			assertThat(getAnother.getOutputType()).isEqualTo(Object.class);
			assertThat(getAnother.getParameters()).isEmpty();
		});
	}

	@Test
	public void getEndpointsWhenHasCacheWithTtlShouldCacheReadOperationWithTtlValue() {
		load(TestEndpoint.class, (id) -> 500L, (discoverer) -> {
			Map<EndpointId, ExposableJmxEndpoint> endpoints = discover(discoverer);
			assertThat(endpoints).containsOnlyKeys(EndpointId.of("test"));
			Map<String, JmxOperation> operationByName = mapOperations(
					endpoints.get(EndpointId.of("test")).getOperations());
			assertThat(operationByName).containsOnlyKeys("getAll", "getSomething", "update", "deleteSomething");
			JmxOperation getAll = operationByName.get("getAll");
			assertThat(getInvoker(getAll)).isInstanceOf(CachingOperationInvoker.class);
			assertThat(((CachingOperationInvoker) getInvoker(getAll)).getTimeToLive()).isEqualTo(500);
		});
	}

	@Test
	public void getEndpointsShouldCacheReadOperations() {
		load(AdditionalOperationJmxEndpointConfiguration.class, (id) -> 500L, (discoverer) -> {
			Map<EndpointId, ExposableJmxEndpoint> endpoints = discover(discoverer);
			assertThat(endpoints).containsOnlyKeys(EndpointId.of("test"));
			Map<String, JmxOperation> operationByName = mapOperations(
					endpoints.get(EndpointId.of("test")).getOperations());
			assertThat(operationByName).containsOnlyKeys("getAll", "getSomething", "update", "deleteSomething",
					"getAnother");
			JmxOperation getAll = operationByName.get("getAll");
			assertThat(getInvoker(getAll)).isInstanceOf(CachingOperationInvoker.class);
			assertThat(((CachingOperationInvoker) getInvoker(getAll)).getTimeToLive()).isEqualTo(500);
			JmxOperation getAnother = operationByName.get("getAnother");
			assertThat(getInvoker(getAnother)).isInstanceOf(CachingOperationInvoker.class);
			assertThat(((CachingOperationInvoker) getInvoker(getAnother)).getTimeToLive()).isEqualTo(500);
		});
	}

	@Test
	public void getEndpointsWhenTwoExtensionsHaveTheSameEndpointTypeShouldThrowException() {
		load(ClashingJmxEndpointConfiguration.class,
				(discoverer) -> assertThatIllegalStateException()
						.isThrownBy(discoverer::getEndpoints).withMessageContaining(
								"Found multiple extensions for the endpoint bean testEndpoint (testExtensionOne, testExtensionTwo)"));
	}

	@Test
	public void getEndpointsWhenTwoStandardEndpointsHaveTheSameIdShouldThrowException() {
		load(ClashingStandardEndpointConfiguration.class,
				(discoverer) -> assertThatIllegalStateException()
						.isThrownBy(discoverer::getEndpoints).withMessageContaining(
								"Found two endpoints with the id 'test': "));
	}

	@Test
	public void getEndpointsWhenWhenEndpointHasTwoOperationsWithTheSameNameShouldThrowException() {
		load(ClashingOperationsEndpoint.class,
				(discoverer) -> assertThatIllegalStateException()
						.isThrownBy(discoverer::getEndpoints).withMessageContaining(
								"Unable to map duplicate endpoint operations: [MBean call 'getAll'] to jmxEndpointDiscovererTests.ClashingOperationsEndpoint"));
	}

	@Test
	public void getEndpointsWhenWhenExtensionHasTwoOperationsWithTheSameNameShouldThrowException() {
		load(AdditionalClashingOperationsConfiguration.class,
				(discoverer) -> assertThatIllegalStateException()
						.isThrownBy(discoverer::getEndpoints).withMessageContaining(
								"Unable to map duplicate endpoint operations: [MBean call 'getAll'] to testEndpoint (clashingOperationsJmxEndpointExtension)"));
	}

	@Test
	public void getEndpointsWhenExtensionIsNotCompatibleWithTheEndpointTypeShouldThrowException() {
		load(InvalidJmxExtensionConfiguration.class,
				(discoverer) -> assertThatIllegalStateException()
						.isThrownBy(discoverer::getEndpoints).withMessageContaining(
								"Endpoint bean 'nonJmxEndpoint' cannot support the extension bean 'nonJmxJmxEndpointExtension'"));
	}

	private Object getInvoker(JmxOperation operation) {
		return ReflectionTestUtils.getField(operation, "invoker");
	}

	private void assertJmxTestEndpoint(ExposableJmxEndpoint endpoint) {
		Map<String, JmxOperation> operationsByName = mapOperations(endpoint.getOperations());
		assertThat(operationsByName).containsOnlyKeys("getAll", "getSomething", "update", "deleteSomething");
		JmxOperation getAll = operationsByName.get("getAll");
		assertThat(getAll.getDescription()).isEqualTo("Get all the things");
		assertThat(getAll.getOutputType()).isEqualTo(Object.class);
		assertThat(getAll.getParameters()).isEmpty();
		JmxOperation getSomething = operationsByName.get("getSomething");
		assertThat(getSomething.getDescription()).isEqualTo("Get something based on a timeUnit");
		assertThat(getSomething.getOutputType()).isEqualTo(String.class);
		assertThat(getSomething.getParameters()).hasSize(1);
		hasDocumentedParameter(getSomething, 0, "unitMs", Long.class, "Number of milliseconds");
		JmxOperation update = operationsByName.get("update");
		assertThat(update.getDescription()).isEqualTo("Update something based on bar");
		assertThat(update.getOutputType()).isEqualTo(Void.TYPE);
		assertThat(update.getParameters()).hasSize(2);
		hasDocumentedParameter(update, 0, "foo", String.class, "Foo identifier");
		hasDocumentedParameter(update, 1, "bar", String.class, "Bar value");
		JmxOperation deleteSomething = operationsByName.get("deleteSomething");
		assertThat(deleteSomething.getDescription()).isEqualTo("Delete something based on a timeUnit");
		assertThat(deleteSomething.getOutputType()).isEqualTo(Void.TYPE);
		assertThat(deleteSomething.getParameters()).hasSize(1);
		hasDocumentedParameter(deleteSomething, 0, "unitMs", Long.class, "Number of milliseconds");
	}

	private void hasDocumentedParameter(JmxOperation operation, int index, String name, Class<?> type,
			String description) {
		assertThat(index).isLessThan(operation.getParameters().size());
		JmxOperationParameter parameter = operation.getParameters().get(index);
		assertThat(parameter.getName()).isEqualTo(name);
		assertThat(parameter.getType()).isEqualTo(type);
		assertThat(parameter.getDescription()).isEqualTo(description);
	}

	// FIXME rename
	private void hasDefaultParameter(JmxOperation operation, int index, Class<?> type) {
		JmxOperationParameter parameter = operation.getParameters().get(index);
		assertThat(parameter.getType()).isEqualTo(type);
	}

	private Map<EndpointId, ExposableJmxEndpoint> discover(JmxEndpointDiscoverer discoverer) {
		Map<EndpointId, ExposableJmxEndpoint> byId = new HashMap<>();
		discoverer.getEndpoints().forEach((endpoint) -> byId.put(endpoint.getEndpointId(), endpoint));
		return byId;
	}

	private Map<String, JmxOperation> mapOperations(Collection<JmxOperation> operations) {
		Map<String, JmxOperation> byName = new HashMap<>();
		operations.forEach((operation) -> byName.put(operation.getName(), operation));
		return byName;
	}

	private void load(Class<?> configuration, Consumer<JmxEndpointDiscoverer> consumer) {
		load(configuration, (id) -> null, consumer);
	}

	private void load(Class<?> configuration, Function<EndpointId, Long> timeToLive,
			Consumer<JmxEndpointDiscoverer> consumer) {
		try (AnnotationConfigApplicationContext context = new AnnotationConfigApplicationContext(configuration)) {
			ConversionServiceParameterValueMapper parameterMapper = new ConversionServiceParameterValueMapper(
					DefaultConversionService.getSharedInstance());
			JmxEndpointDiscoverer discoverer = new JmxEndpointDiscoverer(context, parameterMapper,
					Collections.singleton(new CachingOperationInvokerAdvisor(timeToLive)), Collections.emptyList());
			consumer.accept(discoverer);
		}
	}

	@Configuration
	static class EmptyConfiguration {

	}

	@Configuration
	static class MultipleEndpointsConfiguration {

		@Bean
		public TestEndpoint testEndpoint() {
			return new TestEndpoint();
		}

		@Bean
		public TestJmxEndpoint testJmxEndpoint() {
			return new TestJmxEndpoint();
		}

		@Bean
		public NonJmxEndpoint nonJmxEndpoint() {
			return new NonJmxEndpoint();
		}

	}

	@Configuration
	static class OverriddenOperationJmxEndpointConfiguration {

		@Bean
		public TestEndpoint testEndpoint() {
			return new TestEndpoint();
		}

		@Bean
		public TestJmxEndpointExtension testJmxEndpointExtension() {
			return new TestJmxEndpointExtension();
		}

	}

	@Configuration
	static class AdditionalOperationJmxEndpointConfiguration {

		@Bean
		public TestEndpoint testEndpoint() {
			return new TestEndpoint();
		}

		@Bean
		public AdditionalOperationJmxEndpointExtension additionalOperationJmxEndpointExtension() {
			return new AdditionalOperationJmxEndpointExtension();
		}

	}

	@Configuration
	static class AdditionalClashingOperationsConfiguration {

		@Bean
		public TestEndpoint testEndpoint() {
			return new TestEndpoint();
		}

		@Bean
		public ClashingOperationsJmxEndpointExtension clashingOperationsJmxEndpointExtension() {
			return new ClashingOperationsJmxEndpointExtension();
		}

	}

	@Configuration
	static class ClashingJmxEndpointConfiguration {

		@Bean
		public TestEndpoint testEndpoint() {
			return new TestEndpoint();
		}

		@Bean
		public TestJmxEndpointExtension testExtensionOne() {
			return new TestJmxEndpointExtension();
		}

		@Bean
		public TestJmxEndpointExtension testExtensionTwo() {
			return new TestJmxEndpointExtension();
		}

	}

	@Configuration
	static class ClashingStandardEndpointConfiguration {

		@Bean
		public TestEndpoint testEndpointTwo() {
			return new TestEndpoint();
		}

		@Bean
		public TestEndpoint testEndpointOne() {
			return new TestEndpoint();
		}

	}

	@Configuration
	static class InvalidJmxExtensionConfiguration {

		@Bean
		public NonJmxEndpoint nonJmxEndpoint() {
			return new NonJmxEndpoint();
		}

		@Bean
		public NonJmxJmxEndpointExtension nonJmxJmxEndpointExtension() {
			return new NonJmxJmxEndpointExtension();
		}

	}

	@Endpoint(id = "test")
	private static class TestEndpoint {

		@ReadOperation
		public Object getAll() {
			return null;
		}

		@ReadOperation
		public String getSomething(TimeUnit timeUnit) {
			return null;
		}

		@WriteOperation
		public void update(String foo, String bar) {

		}

		@DeleteOperation
		public void deleteSomething(TimeUnit timeUnit) {

		}

	}

	@JmxEndpoint(id = "jmx")
	private static class TestJmxEndpoint {

		@ReadOperation
		public Object getAll() {
			return null;
		}

	}

	@EndpointJmxExtension(endpoint = TestEndpoint.class)
	private static class TestJmxEndpointExtension {

		@ManagedOperation(description = "Get all the things")
		@ReadOperation
		public Object getAll() {
			return null;
		}

		@ReadOperation
		@ManagedOperation(description = "Get something based on a timeUnit")
		@ManagedOperationParameters({
				@ManagedOperationParameter(name = "unitMs", description = "Number of milliseconds") })
		public String getSomething(Long timeUnit) {
			return null;
		}

		@WriteOperation
		@ManagedOperation(description = "Update something based on bar")
		@ManagedOperationParameters({ @ManagedOperationParameter(name = "foo", description = "Foo identifier"),
				@ManagedOperationParameter(name = "bar", description = "Bar value") })
		public void update(String foo, String bar) {

		}

		@DeleteOperation
		@ManagedOperation(description = "Delete something based on a timeUnit")
		@ManagedOperationParameters({
				@ManagedOperationParameter(name = "unitMs", description = "Number of milliseconds") })
		public void deleteSomething(Long timeUnit) {

		}

	}

	@EndpointJmxExtension(endpoint = TestEndpoint.class)
	private static class AdditionalOperationJmxEndpointExtension {

		@ManagedOperation(description = "Get another thing")
		@ReadOperation
		public Object getAnother() {
			return null;
		}

	}

	@Endpoint(id = "test")
	static class ClashingOperationsEndpoint {

		@ReadOperation
		public Object getAll() {
			return null;
		}

		@ReadOperation
		public Object getAll(String param) {
			return null;
		}

	}

	@EndpointJmxExtension(endpoint = TestEndpoint.class)
	static class ClashingOperationsJmxEndpointExtension {

		@ReadOperation
		public Object getAll() {
			return null;
		}

		@ReadOperation
		public Object getAll(String param) {
			return null;
		}

	}

	@WebEndpoint(id = "nonjmx")
	private static class NonJmxEndpoint {

		@ReadOperation
		public Object getData() {
			return null;
		}

	}

	@EndpointJmxExtension(endpoint = NonJmxEndpoint.class)
	private static class NonJmxJmxEndpointExtension {

		@ReadOperation
		public Object getSomething() {
			return null;
		}

	}

}<|MERGE_RESOLUTION|>--- conflicted
+++ resolved
@@ -104,19 +104,9 @@
 
 	@Test
 	public void getEndpointsWhenJmxExtensionIsMissingEndpointShouldThrowException() {
-<<<<<<< HEAD
-		load(TestJmxEndpointExtension.class,
-				(discoverer) -> assertThatIllegalStateException()
-						.isThrownBy(discoverer::getEndpoints).withMessageContaining(
-								"Invalid extension 'jmxEndpointDiscovererTests.TestJmxEndpointExtension': no endpoint found with id 'test'"));
-=======
-		load(TestJmxEndpointExtension.class, (discoverer) -> {
-			this.thrown.expect(IllegalStateException.class);
-			this.thrown.expectMessage("Invalid extension 'jmxEndpointDiscovererTests.TestJmxEndpointExtension': "
-					+ "no endpoint found with id 'test'");
-			discoverer.getEndpoints();
-		});
->>>>>>> c6c139d9
+		load(TestJmxEndpointExtension.class, (discoverer) -> assertThatIllegalStateException()
+				.isThrownBy(discoverer::getEndpoints).withMessageContaining(
+						"Invalid extension 'jmxEndpointDiscovererTests.TestJmxEndpointExtension': no endpoint found with id 'test'"));
 	}
 
 	@Test
@@ -178,42 +168,37 @@
 
 	@Test
 	public void getEndpointsWhenTwoExtensionsHaveTheSameEndpointTypeShouldThrowException() {
-		load(ClashingJmxEndpointConfiguration.class,
-				(discoverer) -> assertThatIllegalStateException()
-						.isThrownBy(discoverer::getEndpoints).withMessageContaining(
-								"Found multiple extensions for the endpoint bean testEndpoint (testExtensionOne, testExtensionTwo)"));
+		load(ClashingJmxEndpointConfiguration.class, (discoverer) -> assertThatIllegalStateException()
+				.isThrownBy(discoverer::getEndpoints).withMessageContaining(
+						"Found multiple extensions for the endpoint bean testEndpoint (testExtensionOne, testExtensionTwo)"));
 	}
 
 	@Test
 	public void getEndpointsWhenTwoStandardEndpointsHaveTheSameIdShouldThrowException() {
 		load(ClashingStandardEndpointConfiguration.class,
-				(discoverer) -> assertThatIllegalStateException()
-						.isThrownBy(discoverer::getEndpoints).withMessageContaining(
-								"Found two endpoints with the id 'test': "));
+				(discoverer) -> assertThatIllegalStateException().isThrownBy(discoverer::getEndpoints)
+						.withMessageContaining("Found two endpoints with the id 'test': "));
 	}
 
 	@Test
 	public void getEndpointsWhenWhenEndpointHasTwoOperationsWithTheSameNameShouldThrowException() {
-		load(ClashingOperationsEndpoint.class,
-				(discoverer) -> assertThatIllegalStateException()
-						.isThrownBy(discoverer::getEndpoints).withMessageContaining(
-								"Unable to map duplicate endpoint operations: [MBean call 'getAll'] to jmxEndpointDiscovererTests.ClashingOperationsEndpoint"));
+		load(ClashingOperationsEndpoint.class, (discoverer) -> assertThatIllegalStateException()
+				.isThrownBy(discoverer::getEndpoints).withMessageContaining(
+						"Unable to map duplicate endpoint operations: [MBean call 'getAll'] to jmxEndpointDiscovererTests.ClashingOperationsEndpoint"));
 	}
 
 	@Test
 	public void getEndpointsWhenWhenExtensionHasTwoOperationsWithTheSameNameShouldThrowException() {
-		load(AdditionalClashingOperationsConfiguration.class,
-				(discoverer) -> assertThatIllegalStateException()
-						.isThrownBy(discoverer::getEndpoints).withMessageContaining(
-								"Unable to map duplicate endpoint operations: [MBean call 'getAll'] to testEndpoint (clashingOperationsJmxEndpointExtension)"));
+		load(AdditionalClashingOperationsConfiguration.class, (discoverer) -> assertThatIllegalStateException()
+				.isThrownBy(discoverer::getEndpoints).withMessageContaining(
+						"Unable to map duplicate endpoint operations: [MBean call 'getAll'] to testEndpoint (clashingOperationsJmxEndpointExtension)"));
 	}
 
 	@Test
 	public void getEndpointsWhenExtensionIsNotCompatibleWithTheEndpointTypeShouldThrowException() {
-		load(InvalidJmxExtensionConfiguration.class,
-				(discoverer) -> assertThatIllegalStateException()
-						.isThrownBy(discoverer::getEndpoints).withMessageContaining(
-								"Endpoint bean 'nonJmxEndpoint' cannot support the extension bean 'nonJmxJmxEndpointExtension'"));
+		load(InvalidJmxExtensionConfiguration.class, (discoverer) -> assertThatIllegalStateException()
+				.isThrownBy(discoverer::getEndpoints).withMessageContaining(
+						"Endpoint bean 'nonJmxEndpoint' cannot support the extension bean 'nonJmxJmxEndpointExtension'"));
 	}
 
 	private Object getInvoker(JmxOperation operation) {
