/*
 * Copyright 2012-2019 the original author or authors.
 *
 * Licensed under the Apache License, Version 2.0 (the "License");
 * you may not use this file except in compliance with the License.
 * You may obtain a copy of the License at
 *
 *      https://www.apache.org/licenses/LICENSE-2.0
 *
 * Unless required by applicable law or agreed to in writing, software
 * distributed under the License is distributed on an "AS IS" BASIS,
 * WITHOUT WARRANTIES OR CONDITIONS OF ANY KIND, either express or implied.
 * See the License for the specific language governing permissions and
 * limitations under the License.
 */

package org.springframework.boot.actuate.autoconfigure.metrics.export.influx;

import io.micrometer.core.instrument.Clock;
import io.micrometer.core.ipc.http.HttpUrlConnectionSender;
import io.micrometer.influx.InfluxConfig;
import io.micrometer.influx.InfluxMeterRegistry;

import org.springframework.boot.actuate.autoconfigure.metrics.CompositeMeterRegistryAutoConfiguration;
import org.springframework.boot.actuate.autoconfigure.metrics.MetricsAutoConfiguration;
import org.springframework.boot.actuate.autoconfigure.metrics.export.simple.SimpleMetricsExportAutoConfiguration;
import org.springframework.boot.autoconfigure.AutoConfigureAfter;
import org.springframework.boot.autoconfigure.AutoConfigureBefore;
import org.springframework.boot.autoconfigure.EnableAutoConfiguration;
import org.springframework.boot.autoconfigure.condition.ConditionalOnBean;
import org.springframework.boot.autoconfigure.condition.ConditionalOnClass;
import org.springframework.boot.autoconfigure.condition.ConditionalOnMissingBean;
import org.springframework.boot.autoconfigure.condition.ConditionalOnProperty;
import org.springframework.boot.context.properties.EnableConfigurationProperties;
import org.springframework.context.annotation.Bean;
import org.springframework.context.annotation.Configuration;

/**
 * {@link EnableAutoConfiguration Auto-configuration} for exporting metrics to Influx.
 *
 * @author Jon Schneider
 * @author Artsiom Yudovin
 * @since 2.0.0
 */
@Configuration
@AutoConfigureBefore({ CompositeMeterRegistryAutoConfiguration.class, SimpleMetricsExportAutoConfiguration.class })
@AutoConfigureAfter(MetricsAutoConfiguration.class)
@ConditionalOnBean(Clock.class)
@ConditionalOnClass(InfluxMeterRegistry.class)
@ConditionalOnProperty(prefix = "management.metrics.export.influx", name = "enabled", havingValue = "true",
		matchIfMissing = true)
@EnableConfigurationProperties(InfluxProperties.class)
public class InfluxMetricsExportAutoConfiguration {

	private final InfluxProperties properties;

	public InfluxMetricsExportAutoConfiguration(InfluxProperties properties) {
		this.properties = properties;
	}

	@Bean
	@ConditionalOnMissingBean
	public InfluxConfig influxConfig() {
		return new InfluxPropertiesConfigAdapter(this.properties);
	}

	@Bean
	@ConditionalOnMissingBean
<<<<<<< HEAD
	public InfluxMeterRegistry influxMeterRegistry(InfluxConfig influxConfig, Clock clock,
			InfluxProperties influxProperties) {
		return InfluxMeterRegistry.builder(influxConfig).clock(clock)
				.httpClient(
						new HttpUrlConnectionSender(this.properties.getConnectTimeout(),
								this.properties.getReadTimeout()))
				.build();

=======
	public InfluxMeterRegistry influxMeterRegistry(InfluxConfig influxConfig, Clock clock) {
		return new InfluxMeterRegistry(influxConfig, clock);
>>>>>>> c6c139d9
	}

}<|MERGE_RESOLUTION|>--- conflicted
+++ resolved
@@ -66,19 +66,12 @@
 
 	@Bean
 	@ConditionalOnMissingBean
-<<<<<<< HEAD
 	public InfluxMeterRegistry influxMeterRegistry(InfluxConfig influxConfig, Clock clock,
 			InfluxProperties influxProperties) {
-		return InfluxMeterRegistry.builder(influxConfig).clock(clock)
-				.httpClient(
-						new HttpUrlConnectionSender(this.properties.getConnectTimeout(),
-								this.properties.getReadTimeout()))
+		return InfluxMeterRegistry.builder(influxConfig).clock(clock).httpClient(
+				new HttpUrlConnectionSender(this.properties.getConnectTimeout(), this.properties.getReadTimeout()))
 				.build();
 
-=======
-	public InfluxMeterRegistry influxMeterRegistry(InfluxConfig influxConfig, Clock clock) {
-		return new InfluxMeterRegistry(influxConfig, clock);
->>>>>>> c6c139d9
 	}
 
 }