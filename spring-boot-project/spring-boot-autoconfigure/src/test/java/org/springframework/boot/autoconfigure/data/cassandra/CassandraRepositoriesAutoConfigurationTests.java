/*
 * Copyright 2012-2019 the original author or authors.
 *
 * Licensed under the Apache License, Version 2.0 (the "License");
 * you may not use this file except in compliance with the License.
 * You may obtain a copy of the License at
 *
 *      https://www.apache.org/licenses/LICENSE-2.0
 *
 * Unless required by applicable law or agreed to in writing, software
 * distributed under the License is distributed on an "AS IS" BASIS,
 * WITHOUT WARRANTIES OR CONDITIONS OF ANY KIND, either express or implied.
 * See the License for the specific language governing permissions and
 * limitations under the License.
 */

package org.springframework.boot.autoconfigure.data.cassandra;

import java.util.Set;

import com.datastax.driver.core.Cluster;
import com.datastax.driver.core.Session;
import org.junit.jupiter.api.Test;

import org.springframework.boot.autoconfigure.AutoConfigurations;
import org.springframework.boot.autoconfigure.TestAutoConfigurationPackage;
import org.springframework.boot.autoconfigure.cassandra.CassandraAutoConfiguration;
import org.springframework.boot.autoconfigure.context.PropertyPlaceholderAutoConfiguration;
import org.springframework.boot.autoconfigure.data.alt.cassandra.CityCassandraRepository;
import org.springframework.boot.autoconfigure.data.cassandra.city.City;
import org.springframework.boot.autoconfigure.data.cassandra.city.CityRepository;
import org.springframework.boot.autoconfigure.data.empty.EmptyDataPackage;
import org.springframework.boot.test.context.assertj.AssertableApplicationContext;
import org.springframework.boot.test.context.runner.ApplicationContextRunner;
import org.springframework.context.annotation.Bean;
import org.springframework.context.annotation.ComponentScan;
import org.springframework.context.annotation.Configuration;
import org.springframework.context.annotation.FilterType;
import org.springframework.data.cassandra.core.mapping.CassandraMappingContext;
import org.springframework.data.cassandra.repository.config.EnableCassandraRepositories;
import org.springframework.test.util.ReflectionTestUtils;

import static org.assertj.core.api.Assertions.assertThat;
import static org.mockito.Mockito.mock;

/**
 * Tests for {@link CassandraRepositoriesAutoConfiguration}.
 *
 * @author Eddú Meléndez
 * @author Mark Paluch
 * @author Stephane Nicoll
 */
public class CassandraRepositoriesAutoConfigurationTests {

	private final ApplicationContextRunner contextRunner = new ApplicationContextRunner().withConfiguration(
			AutoConfigurations.of(CassandraAutoConfiguration.class, CassandraRepositoriesAutoConfiguration.class,
					CassandraDataAutoConfiguration.class, PropertyPlaceholderAutoConfiguration.class));

	@Test
	public void testDefaultRepositoryConfiguration() {
		this.contextRunner.withUserConfiguration(TestConfiguration.class).run((context) -> {
			assertThat(context).hasSingleBean(CityRepository.class);
			assertThat(context).hasSingleBean(Cluster.class);
			assertThat(getInitialEntitySet(context)).hasSize(1);
		});
	}

	@Test
	public void testNoRepositoryConfiguration() {
		this.contextRunner.withUserConfiguration(TestExcludeConfiguration.class, EmptyConfiguration.class)
				.run((context) -> {
					assertThat(context).hasSingleBean(Cluster.class);
					assertThat(getInitialEntitySet(context)).hasSize(1).containsOnly(City.class);
				});
	}

	@Test
	public void doesNotTriggerDefaultRepositoryDetectionIfCustomized() {
		this.contextRunner.withUserConfiguration(TestExcludeConfiguration.class, CustomizedConfiguration.class)
				.run((context) -> {
					assertThat(context).hasSingleBean(CityCassandraRepository.class);
					assertThat(getInitialEntitySet(context)).hasSize(1).containsOnly(City.class);
				});
	}

	@Test
	public void enablingReactiveRepositoriesDisablesImperativeRepositories() {
		this.contextRunner.withUserConfiguration(TestConfiguration.class)
				.withPropertyValues("spring.data.cassandra.repositories.type=reactive")
				.run((context) -> assertThat(context).doesNotHaveBean(CityCassandraRepository.class));
	}

	@Test
	public void enablingNoRepositoriesDisablesImperativeRepositories() {
		this.contextRunner.withUserConfiguration(TestConfiguration.class)
				.withPropertyValues("spring.data.cassandra.repositories.type=none")
				.run((context) -> assertThat(context).doesNotHaveBean(CityCassandraRepository.class));
	}

	@SuppressWarnings("unchecked")
	private Set<Class<?>> getInitialEntitySet(AssertableApplicationContext context) {
		CassandraMappingContext mappingContext = context.getBean(CassandraMappingContext.class);
		return (Set<Class<?>>) ReflectionTestUtils.getField(mappingContext, "initialEntitySet");
	}

	@Configuration(proxyBeanMethods = false)
	@TestAutoConfigurationPackage(City.class)
	static class TestConfiguration {

		@Bean
		public Session session() {
			return mock(Session.class);
		}

	}

	@Configuration(proxyBeanMethods = false)
	@TestAutoConfigurationPackage(EmptyDataPackage.class)
	static class EmptyConfiguration {

	}

	@Configuration(proxyBeanMethods = false)
	@TestAutoConfigurationPackage(CassandraRepositoriesAutoConfigurationTests.class)
	@EnableCassandraRepositories(basePackageClasses = CityCassandraRepository.class)
	static class CustomizedConfiguration {

	}

<<<<<<< HEAD
	@Configuration(proxyBeanMethods = false)
	@ComponentScan(excludeFilters = @ComponentScan.Filter(classes = { Session.class },
			type = FilterType.ASSIGNABLE_TYPE))
=======
	@Configuration
	@ComponentScan(
			excludeFilters = @ComponentScan.Filter(classes = { Session.class }, type = FilterType.ASSIGNABLE_TYPE))
>>>>>>> 24925c3d
	static class TestExcludeConfiguration {

	}

}<|MERGE_RESOLUTION|>--- conflicted
+++ resolved
@@ -127,15 +127,9 @@
 
 	}
 
-<<<<<<< HEAD
 	@Configuration(proxyBeanMethods = false)
-	@ComponentScan(excludeFilters = @ComponentScan.Filter(classes = { Session.class },
-			type = FilterType.ASSIGNABLE_TYPE))
-=======
-	@Configuration
 	@ComponentScan(
 			excludeFilters = @ComponentScan.Filter(classes = { Session.class }, type = FilterType.ASSIGNABLE_TYPE))
->>>>>>> 24925c3d
 	static class TestExcludeConfiguration {
 
 	}
