--- conflicted
+++ resolved
@@ -158,20 +158,11 @@
 						"spring.batch.initialize-schema:never")
 				.run((context) -> {
 					assertThat(context).hasSingleBean(JobLauncher.class);
-<<<<<<< HEAD
-					assertThat(
-							context.getBean(BatchProperties.class).getInitializeSchema())
-									.isEqualTo(DataSourceInitializationMode.NEVER);
-					assertThatExceptionOfType(BadSqlGrammarException.class).isThrownBy(
-							() -> new JdbcTemplate(context.getBean(DataSource.class))
-									.queryForList("select * from BATCH_JOB_EXECUTION"));
-=======
 					assertThat(context.getBean(BatchProperties.class).getInitializeSchema())
 							.isEqualTo(DataSourceInitializationMode.NEVER);
-					this.expected.expect(BadSqlGrammarException.class);
-					new JdbcTemplate(context.getBean(DataSource.class))
-							.queryForList("select * from BATCH_JOB_EXECUTION");
->>>>>>> c6c139d9
+					assertThatExceptionOfType(BadSqlGrammarException.class)
+							.isThrownBy(() -> new JdbcTemplate(context.getBean(DataSource.class))
+									.queryForList("select * from BATCH_JOB_EXECUTION"));
 				});
 	}
 
