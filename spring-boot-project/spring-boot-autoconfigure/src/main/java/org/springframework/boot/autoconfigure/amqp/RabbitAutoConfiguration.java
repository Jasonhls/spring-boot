--- conflicted
+++ resolved
@@ -91,13 +91,6 @@
 	@ConditionalOnMissingBean(ConnectionFactory.class)
 	protected static class RabbitConnectionFactoryCreator {
 
-<<<<<<< HEAD
-=======
-		// Only available in rabbitmq-java-client 5.4.0 +
-		private static final boolean CAN_ENABLE_HOSTNAME_VERIFICATION = ReflectionUtils
-				.findMethod(com.rabbitmq.client.ConnectionFactory.class, "enableHostnameVerification") != null;
-
->>>>>>> c6c139d9
 		@Bean
 		public CachingConnectionFactory rabbitConnectionFactory(RabbitProperties properties,
 				ObjectProvider<ConnectionNameStrategy> connectionNameStrategy) throws Exception {
@@ -139,19 +132,9 @@
 				map.from(ssl::getTrustStoreType).to(factory::setTrustStoreType);
 				map.from(ssl::getTrustStore).to(factory::setTrustStore);
 				map.from(ssl::getTrustStorePassword).to(factory::setTrustStorePassphrase);
-<<<<<<< HEAD
-				map.from(ssl::isValidateServerCertificate).to((validate) -> factory
-						.setSkipServerCertificateValidation(!validate));
-				map.from(ssl::getVerifyHostname)
-						.to(factory::setEnableHostnameVerification);
-=======
 				map.from(ssl::isValidateServerCertificate)
 						.to((validate) -> factory.setSkipServerCertificateValidation(!validate));
-				map.from(ssl::getVerifyHostname).when(Objects::nonNull).to(factory::setEnableHostnameVerification);
-				if (ssl.getVerifyHostname() == null && CAN_ENABLE_HOSTNAME_VERIFICATION) {
-					factory.setEnableHostnameVerification(true);
-				}
->>>>>>> c6c139d9
+				map.from(ssl::getVerifyHostname).to(factory::setEnableHostnameVerification);
 			}
 			map.from(properties::getConnectionTimeout).whenNonNull().asInt(Duration::toMillis)
 					.to(factory::setConnectionTimeout);
@@ -171,15 +154,9 @@
 
 		private final ObjectProvider<RabbitRetryTemplateCustomizer> retryTemplateCustomizers;
 
-<<<<<<< HEAD
 		public RabbitTemplateConfiguration(RabbitProperties properties,
 				ObjectProvider<MessageConverter> messageConverter,
 				ObjectProvider<RabbitRetryTemplateCustomizer> retryTemplateCustomizers) {
-=======
-		public RabbitTemplateConfiguration(ObjectProvider<MessageConverter> messageConverter,
-				RabbitProperties properties) {
-			this.messageConverter = messageConverter;
->>>>>>> c6c139d9
 			this.properties = properties;
 			this.messageConverter = messageConverter;
 			this.retryTemplateCustomizers = retryTemplateCustomizers;
@@ -199,18 +176,15 @@
 			RabbitProperties.Template properties = this.properties.getTemplate();
 			if (properties.getRetry().isEnabled()) {
 				template.setRetryTemplate(new RetryTemplateFactory(
-						this.retryTemplateCustomizers.orderedStream()
-								.collect(Collectors.toList())).createRetryTemplate(
-										properties.getRetry(),
-										RabbitRetryTemplateCustomizer.Target.SENDER));
+						this.retryTemplateCustomizers.orderedStream().collect(Collectors.toList())).createRetryTemplate(
+								properties.getRetry(), RabbitRetryTemplateCustomizer.Target.SENDER));
 			}
 			map.from(properties::getReceiveTimeout).whenNonNull().as(Duration::toMillis)
 					.to(template::setReceiveTimeout);
 			map.from(properties::getReplyTimeout).whenNonNull().as(Duration::toMillis).to(template::setReplyTimeout);
 			map.from(properties::getExchange).to(template::setExchange);
 			map.from(properties::getRoutingKey).to(template::setRoutingKey);
-			map.from(properties::getDefaultReceiveQueue).whenNonNull()
-					.to(template::setDefaultReceiveQueue);
+			map.from(properties::getDefaultReceiveQueue).whenNonNull().to(template::setDefaultReceiveQueue);
 			return template;
 		}
 
@@ -219,24 +193,6 @@
 			return (mandatory != null) ? mandatory : this.properties.isPublisherReturns();
 		}
 
-<<<<<<< HEAD
-=======
-		private RetryTemplate createRetryTemplate(RabbitProperties.Retry properties) {
-			PropertyMapper map = PropertyMapper.get();
-			RetryTemplate template = new RetryTemplate();
-			SimpleRetryPolicy policy = new SimpleRetryPolicy();
-			map.from(properties::getMaxAttempts).to(policy::setMaxAttempts);
-			template.setRetryPolicy(policy);
-			ExponentialBackOffPolicy backOffPolicy = new ExponentialBackOffPolicy();
-			map.from(properties::getInitialInterval).whenNonNull().as(Duration::toMillis)
-					.to(backOffPolicy::setInitialInterval);
-			map.from(properties::getMultiplier).to(backOffPolicy::setMultiplier);
-			map.from(properties::getMaxInterval).whenNonNull().as(Duration::toMillis).to(backOffPolicy::setMaxInterval);
-			template.setBackOffPolicy(backOffPolicy);
-			return template;
-		}
-
->>>>>>> c6c139d9
 		@Bean
 		@ConditionalOnSingleCandidate(ConnectionFactory.class)
 		@ConditionalOnProperty(prefix = "spring.rabbitmq", name = "dynamic", matchIfMissing = true)
