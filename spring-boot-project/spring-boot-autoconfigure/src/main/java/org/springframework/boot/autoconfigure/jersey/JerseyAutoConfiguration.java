/*
 * Copyright 2012-2019 the original author or authors.
 *
 * Licensed under the Apache License, Version 2.0 (the "License");
 * you may not use this file except in compliance with the License.
 * You may obtain a copy of the License at
 *
 *      https://www.apache.org/licenses/LICENSE-2.0
 *
 * Unless required by applicable law or agreed to in writing, software
 * distributed under the License is distributed on an "AS IS" BASIS,
 * WITHOUT WARRANTIES OR CONDITIONS OF ANY KIND, either express or implied.
 * See the License for the specific language governing permissions and
 * limitations under the License.
 */

package org.springframework.boot.autoconfigure.jersey;

import java.util.Collections;
import java.util.EnumSet;

import javax.annotation.PostConstruct;
import javax.servlet.DispatcherType;
import javax.servlet.ServletContext;
import javax.servlet.ServletException;
import javax.servlet.ServletRegistration;
import javax.ws.rs.ext.ContextResolver;
import javax.xml.bind.annotation.XmlElement;

import com.fasterxml.jackson.databind.AnnotationIntrospector;
import com.fasterxml.jackson.databind.ObjectMapper;
import com.fasterxml.jackson.databind.cfg.MapperConfig;
import com.fasterxml.jackson.module.jaxb.JaxbAnnotationIntrospector;
import org.apache.commons.logging.Log;
import org.apache.commons.logging.LogFactory;
import org.glassfish.jersey.jackson.JacksonFeature;
import org.glassfish.jersey.server.ResourceConfig;
import org.glassfish.jersey.server.spring.SpringComponentProvider;
import org.glassfish.jersey.servlet.ServletContainer;
import org.glassfish.jersey.servlet.ServletProperties;

import org.springframework.beans.factory.ObjectProvider;
import org.springframework.beans.factory.annotation.Autowired;
import org.springframework.boot.autoconfigure.AutoConfigureAfter;
import org.springframework.boot.autoconfigure.AutoConfigureBefore;
import org.springframework.boot.autoconfigure.AutoConfigureOrder;
import org.springframework.boot.autoconfigure.EnableAutoConfiguration;
import org.springframework.boot.autoconfigure.condition.ConditionalOnBean;
import org.springframework.boot.autoconfigure.condition.ConditionalOnClass;
import org.springframework.boot.autoconfigure.condition.ConditionalOnMissingBean;
import org.springframework.boot.autoconfigure.condition.ConditionalOnProperty;
import org.springframework.boot.autoconfigure.condition.ConditionalOnSingleCandidate;
import org.springframework.boot.autoconfigure.condition.ConditionalOnWebApplication;
import org.springframework.boot.autoconfigure.condition.ConditionalOnWebApplication.Type;
import org.springframework.boot.autoconfigure.jackson.JacksonAutoConfiguration;
import org.springframework.boot.autoconfigure.web.servlet.ConditionalOnMissingFilterBean;
import org.springframework.boot.autoconfigure.web.servlet.DefaultJerseyApplicationPath;
import org.springframework.boot.autoconfigure.web.servlet.DispatcherServletAutoConfiguration;
import org.springframework.boot.autoconfigure.web.servlet.JerseyApplicationPath;
import org.springframework.boot.context.properties.EnableConfigurationProperties;
import org.springframework.boot.web.servlet.DynamicRegistrationBean;
import org.springframework.boot.web.servlet.FilterRegistrationBean;
import org.springframework.boot.web.servlet.ServletRegistrationBean;
import org.springframework.context.annotation.Bean;
import org.springframework.context.annotation.Configuration;
import org.springframework.core.Ordered;
import org.springframework.core.annotation.Order;
import org.springframework.util.ClassUtils;
import org.springframework.web.WebApplicationInitializer;
import org.springframework.web.context.ServletContextAware;
import org.springframework.web.filter.RequestContextFilter;

/**
 * {@link EnableAutoConfiguration Auto-configuration} for Jersey.
 *
 * @author Dave Syer
 * @author Andy Wilkinson
 * @author Eddú Meléndez
 * @author Stephane Nicoll
 */
@Configuration
<<<<<<< HEAD
@ConditionalOnClass({ SpringComponentProvider.class, ServletRegistration.class })
=======
@ConditionalOnClass(
		name = { "org.glassfish.jersey.server.spring.SpringComponentProvider", "javax.servlet.ServletRegistration" })
>>>>>>> c6c139d9
@ConditionalOnBean(type = "org.glassfish.jersey.server.ResourceConfig")
@ConditionalOnWebApplication(type = Type.SERVLET)
@AutoConfigureOrder(Ordered.HIGHEST_PRECEDENCE)
@AutoConfigureBefore(DispatcherServletAutoConfiguration.class)
@AutoConfigureAfter(JacksonAutoConfiguration.class)
@EnableConfigurationProperties(JerseyProperties.class)
public class JerseyAutoConfiguration implements ServletContextAware {

	private static final Log logger = LogFactory.getLog(JerseyAutoConfiguration.class);

	private final JerseyProperties jersey;

	private final ResourceConfig config;

	private final ObjectProvider<ResourceConfigCustomizer> customizers;

	public JerseyAutoConfiguration(JerseyProperties jersey, ResourceConfig config,
			ObjectProvider<ResourceConfigCustomizer> customizers) {
		this.jersey = jersey;
		this.config = config;
		this.customizers = customizers;
	}

	@PostConstruct
	public void path() {
		customize();
	}

	private void customize() {
		this.customizers.orderedStream()
				.forEach((customizer) -> customizer.customize(this.config));
	}

	@Bean
<<<<<<< HEAD
	@ConditionalOnMissingFilterBean(RequestContextFilter.class)
=======
	@ConditionalOnMissingBean
	public JerseyApplicationPath jerseyApplicationPath() {
		return this::resolveApplicationPath;
	}

	private String resolveApplicationPath() {
		if (StringUtils.hasLength(this.jersey.getApplicationPath())) {
			return this.jersey.getApplicationPath();
		}
		return findApplicationPath(
				AnnotationUtils.findAnnotation(this.config.getApplication().getClass(), ApplicationPath.class));
	}

	@Bean
	@ConditionalOnMissingBean
>>>>>>> c6c139d9
	public FilterRegistrationBean<RequestContextFilter> requestContextFilter() {
		FilterRegistrationBean<RequestContextFilter> registration = new FilterRegistrationBean<>();
		registration.setFilter(new RequestContextFilter());
		registration.setOrder(this.jersey.getFilter().getOrder() - 1);
		registration.setName("requestContextFilter");
		return registration;
	}

	@Bean
	@ConditionalOnMissingBean
	public JerseyApplicationPath jerseyApplicationPath() {
		return new DefaultJerseyApplicationPath(this.jersey.getApplicationPath(),
				this.config);
	}

	@Bean
	@ConditionalOnMissingBean(name = "jerseyFilterRegistration")
	@ConditionalOnProperty(prefix = "spring.jersey", name = "type", havingValue = "filter")
	public FilterRegistrationBean<ServletContainer> jerseyFilterRegistration(JerseyApplicationPath applicationPath) {
		FilterRegistrationBean<ServletContainer> registration = new FilterRegistrationBean<>();
		registration.setFilter(new ServletContainer(this.config));
		registration.setUrlPatterns(Collections.singletonList(applicationPath.getUrlMapping()));
		registration.setOrder(this.jersey.getFilter().getOrder());
		registration.addInitParameter(ServletProperties.FILTER_CONTEXT_PATH, stripPattern(applicationPath.getPath()));
		addInitParameters(registration);
		registration.setName("jerseyFilter");
		registration.setDispatcherTypes(EnumSet.allOf(DispatcherType.class));
		return registration;
	}

	private String stripPattern(String path) {
		if (path.endsWith("/*")) {
			path = path.substring(0, path.lastIndexOf("/*"));
		}
		return path;
	}

	@Bean
	@ConditionalOnMissingBean(name = "jerseyServletRegistration")
	@ConditionalOnProperty(prefix = "spring.jersey", name = "type", havingValue = "servlet", matchIfMissing = true)
	public ServletRegistrationBean<ServletContainer> jerseyServletRegistration(JerseyApplicationPath applicationPath) {
		ServletRegistrationBean<ServletContainer> registration = new ServletRegistrationBean<>(
				new ServletContainer(this.config), applicationPath.getUrlMapping());
		addInitParameters(registration);
		registration.setName(getServletRegistrationName());
		registration.setLoadOnStartup(this.jersey.getServlet().getLoadOnStartup());
		return registration;
	}

	private String getServletRegistrationName() {
		return ClassUtils.getUserClass(this.config.getClass()).getName();
	}

	private void addInitParameters(DynamicRegistrationBean<?> registration) {
		this.jersey.getInit().forEach(registration::addInitParameter);
	}

	@Override
	public void setServletContext(ServletContext servletContext) {
		String servletRegistrationName = getServletRegistrationName();
		ServletRegistration registration = servletContext.getServletRegistration(servletRegistrationName);
		if (registration != null) {
			if (logger.isInfoEnabled()) {
				logger.info("Configuring existing registration for Jersey servlet '" + servletRegistrationName + "'");
			}
			registration.setInitParameters(this.jersey.getInit());
		}
	}

	@Order(Ordered.HIGHEST_PRECEDENCE)
	public static final class JerseyWebApplicationInitializer implements WebApplicationInitializer {

		@Override
		public void onStartup(ServletContext servletContext) throws ServletException {
			// We need to switch *off* the Jersey WebApplicationInitializer because it
			// will try and register a ContextLoaderListener which we don't need
			servletContext.setInitParameter("contextConfigLocation", "<NONE>");
		}

	}

	@Configuration
	@ConditionalOnClass(JacksonFeature.class)
	@ConditionalOnSingleCandidate(ObjectMapper.class)
	static class JacksonResourceConfigCustomizer {

		@Bean
<<<<<<< HEAD
		public ResourceConfigCustomizer resourceConfigCustomizer(
				final ObjectMapper objectMapper) {
=======
		public ResourceConfigCustomizer resourceConfigCustomizer(final ObjectMapper objectMapper) {
			addJaxbAnnotationIntrospectorIfPresent(objectMapper);
>>>>>>> c6c139d9
			return (ResourceConfig config) -> {
				config.register(JacksonFeature.class);
				config.register(new ObjectMapperContextResolver(objectMapper), ContextResolver.class);
			};
		}

<<<<<<< HEAD
		@Configuration
		@ConditionalOnClass({ JaxbAnnotationIntrospector.class, XmlElement.class })
		static class JaxbObjectMapperCustomizer {
=======
		private void addJaxbAnnotationIntrospectorIfPresent(ObjectMapper objectMapper) {
			if (ClassUtils.isPresent(JAXB_ANNOTATION_INTROSPECTOR_CLASS_NAME, getClass().getClassLoader())) {
				new ObjectMapperCustomizer().addJaxbAnnotationIntrospector(objectMapper);
			}
		}

		private static final class ObjectMapperCustomizer {
>>>>>>> c6c139d9

			@Autowired
			public void addJaxbAnnotationIntrospector(ObjectMapper objectMapper) {
				JaxbAnnotationIntrospector jaxbAnnotationIntrospector = new JaxbAnnotationIntrospector(
						objectMapper.getTypeFactory());
				objectMapper.setAnnotationIntrospectors(
						createPair(objectMapper.getSerializationConfig(), jaxbAnnotationIntrospector),
						createPair(objectMapper.getDeserializationConfig(), jaxbAnnotationIntrospector));
			}

			private AnnotationIntrospector createPair(MapperConfig<?> config,
					JaxbAnnotationIntrospector jaxbAnnotationIntrospector) {
				return AnnotationIntrospector.pair(config.getAnnotationIntrospector(), jaxbAnnotationIntrospector);
			}

		}

		private static final class ObjectMapperContextResolver implements ContextResolver<ObjectMapper> {

			private final ObjectMapper objectMapper;

			private ObjectMapperContextResolver(ObjectMapper objectMapper) {
				this.objectMapper = objectMapper;
			}

			@Override
			public ObjectMapper getContext(Class<?> type) {
				return this.objectMapper;
			}

		}

	}

}<|MERGE_RESOLUTION|>--- conflicted
+++ resolved
@@ -79,12 +79,7 @@
  * @author Stephane Nicoll
  */
 @Configuration
-<<<<<<< HEAD
 @ConditionalOnClass({ SpringComponentProvider.class, ServletRegistration.class })
-=======
-@ConditionalOnClass(
-		name = { "org.glassfish.jersey.server.spring.SpringComponentProvider", "javax.servlet.ServletRegistration" })
->>>>>>> c6c139d9
 @ConditionalOnBean(type = "org.glassfish.jersey.server.ResourceConfig")
 @ConditionalOnWebApplication(type = Type.SERVLET)
 @AutoConfigureOrder(Ordered.HIGHEST_PRECEDENCE)
@@ -114,30 +109,11 @@
 	}
 
 	private void customize() {
-		this.customizers.orderedStream()
-				.forEach((customizer) -> customizer.customize(this.config));
-	}
-
-	@Bean
-<<<<<<< HEAD
+		this.customizers.orderedStream().forEach((customizer) -> customizer.customize(this.config));
+	}
+
+	@Bean
 	@ConditionalOnMissingFilterBean(RequestContextFilter.class)
-=======
-	@ConditionalOnMissingBean
-	public JerseyApplicationPath jerseyApplicationPath() {
-		return this::resolveApplicationPath;
-	}
-
-	private String resolveApplicationPath() {
-		if (StringUtils.hasLength(this.jersey.getApplicationPath())) {
-			return this.jersey.getApplicationPath();
-		}
-		return findApplicationPath(
-				AnnotationUtils.findAnnotation(this.config.getApplication().getClass(), ApplicationPath.class));
-	}
-
-	@Bean
-	@ConditionalOnMissingBean
->>>>>>> c6c139d9
 	public FilterRegistrationBean<RequestContextFilter> requestContextFilter() {
 		FilterRegistrationBean<RequestContextFilter> registration = new FilterRegistrationBean<>();
 		registration.setFilter(new RequestContextFilter());
@@ -149,8 +125,7 @@
 	@Bean
 	@ConditionalOnMissingBean
 	public JerseyApplicationPath jerseyApplicationPath() {
-		return new DefaultJerseyApplicationPath(this.jersey.getApplicationPath(),
-				this.config);
+		return new DefaultJerseyApplicationPath(this.jersey.getApplicationPath(), this.config);
 	}
 
 	@Bean
@@ -225,32 +200,16 @@
 	static class JacksonResourceConfigCustomizer {
 
 		@Bean
-<<<<<<< HEAD
-		public ResourceConfigCustomizer resourceConfigCustomizer(
-				final ObjectMapper objectMapper) {
-=======
 		public ResourceConfigCustomizer resourceConfigCustomizer(final ObjectMapper objectMapper) {
-			addJaxbAnnotationIntrospectorIfPresent(objectMapper);
->>>>>>> c6c139d9
 			return (ResourceConfig config) -> {
 				config.register(JacksonFeature.class);
 				config.register(new ObjectMapperContextResolver(objectMapper), ContextResolver.class);
 			};
 		}
 
-<<<<<<< HEAD
 		@Configuration
 		@ConditionalOnClass({ JaxbAnnotationIntrospector.class, XmlElement.class })
 		static class JaxbObjectMapperCustomizer {
-=======
-		private void addJaxbAnnotationIntrospectorIfPresent(ObjectMapper objectMapper) {
-			if (ClassUtils.isPresent(JAXB_ANNOTATION_INTROSPECTOR_CLASS_NAME, getClass().getClassLoader())) {
-				new ObjectMapperCustomizer().addJaxbAnnotationIntrospector(objectMapper);
-			}
-		}
-
-		private static final class ObjectMapperCustomizer {
->>>>>>> c6c139d9
 
 			@Autowired
 			public void addJaxbAnnotationIntrospector(ObjectMapper objectMapper) {
